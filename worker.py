# -*- coding: utf-8 -*-
from concurrent.futures import ThreadPoolExecutor, CancelledError
from collections import deque
from datetime import datetime
from functools import partial
import argparse
import asyncio
import logging
import os
import random
import sys
import threading
import time

from pgoapi import (
    exceptions as pgoapi_exceptions,
    PGoApi,
    utilities as pgoapi_utils,
)

import config
import db
import utils
import notification


# Check whether config has all necessary attributes
REQUIRED_SETTINGS = (
    'DB_ENGINE',
    'ENCRYPT_PATH',
    'CYCLES_PER_WORKER',
    'MAP_START',
    'MAP_END',
    'GRID',
    'ACCOUNTS',
    'SCAN_RADIUS',
    'SCAN_DELAY',
    'COMPUTE_THREADS',
    'NETWORK_THREADS',
)
for setting_name in REQUIRED_SETTINGS:
    if not hasattr(config, setting_name):
        raise RuntimeError('Please set "{}" in config'.format(setting_name))


BAD_STATUSES = (
    'LOGIN FAIL',
    'EXCEPTION',
    'BAD LOGIN',
    'RETRYING',
    'THROTTLE',
    'NO POKEMON',
)


class MalformedResponse(Exception):
    """Raised when server response is malformed"""

class BannedAccount(Exception):
    """Raised when account is banned"""

def configure_logger(filename='worker.log'):
    logging.basicConfig(
        filename=filename,
        format=(
            '[%(asctime)s][%(levelname)8s][%(name)s] '
            '%(message)s'
        ),
        style='%',
        level=logging.INFO,
    )


class Slave:
    """Single worker walking on the map"""

    def __init__(
        self,
        worker_no,
        points,
        cell_ids,
        db_processor,
        cell_ids_executor,
        network_executor,
        start_step=0,
    ):
        self.worker_no = worker_no
        # Set of all points that worker needs to visit
        self.points = points
        self.count_points = len(self.points)
        # Cache for cell_ids for all points
        self.cell_ids = cell_ids
        # asyncio/thread references
        self.future = None  # worker's own future
        self.db_processor = db_processor
        self.cell_ids_executor = cell_ids_executor
        self.network_executor = network_executor
        # Some handy counters
        self.start_step = start_step  # allow worker to pick up where it left
        self.step = 0
        self.cycle = 0
        self.seen_per_cycle = 0
        self.total_seen = 0
        # State variables
        self.running = True  # not running worker should be restarted
        self.killed = False  # killed worker will stay killed
        self.restart_me = False  # ask overseer for restarting
        self.logged_in = False
        # Other variables
        self.last_step_run_time = 0
        self.last_api_latency = 0
        self.error_code = 'INIT'
        # And now, configure logger and PGoApi
        center = self.points[0]
        self.logger = logging.getLogger('worker-{}'.format(worker_no))
        self.api = PGoApi()
        self.api.activate_signature(config.ENCRYPT_PATH)
        self.api.set_position(center[0], center[1], center[2])  # lat, lon, alt
        self.api.set_logger(self.logger)
        if hasattr(config, 'PROXIES') and config.PROXIES:
            self.api.set_proxy(config.PROXIES)

    async def first_run(self):
        total_workers = config.GRID[0] * config.GRID[1]
        try:
            await self.sleep(
                self.worker_no / total_workers * config.SCAN_DELAY
            )
            await self.run()
        except CancelledError:
            self.kill()

    async def run(self):
        try:
            if not self.logged_in:
                await self.login()
            await self.run_cycle()
        except CancelledError:
            self.kill()

    def call_api(self, method, *args, **kwargs):
        """Returns decorated function that measures execution time

        This works exactly like functools.partial does.
        """
        def inner():
            start = time.time()
            result = method(*args, **kwargs)
            self.last_api_latency = time.time() - start
            return result
        return inner

    async def login(self):
        """Logs worker in and prepares for scanning"""
        self.cycle = 1
        self.error_code = None
        loop = asyncio.get_event_loop()
        self.error_code = 'LOGIN'
        while True:
            self.logger.info('Trying to log in')
            try:
                loginsuccess = await loop.run_in_executor(
                    self.network_executor,
                    self.call_api(
                        self.api.login,
                        username=config.ACCOUNTS[self.worker_no][0],
                        password=config.ACCOUNTS[self.worker_no][1],
                        provider=config.ACCOUNTS[self.worker_no][2],
                    )
                )
                if not loginsuccess:
                    self.error_code = 'LOGIN FAIL'
                    await self.restart()
                    return
            except pgoapi_exceptions.ServerSideAccessForbiddenException:
                import requests
                ip_address = requests.get('https://icanhazip.com/', proxies=config.PROXIES).text
                self.logger.error('Banned IP: ' + ip_address)
                self.error_code = 'IP BANNED'
                with open('banned_ips.txt', 'at') as f:
                    f.write(ip_address)
                await self.restart(sleep_min=60, sleep_max=120)
                return
            except pgoapi_exceptions.AuthException:
                self.logger.warning('Login failed!')
                self.error_code = 'LOGIN FAIL'
                await self.restart()
                return
            except pgoapi_exceptions.NotLoggedInException:
                self.logger.error('Invalid credentials')
                self.error_code = 'BAD LOGIN'
                await self.restart()
                return
            except pgoapi_exceptions.ServerBusyOrOfflineException:
                self.logger.info('Server too busy - restarting')
                self.error_code = 'RETRYING'
                await self.restart()
                return
            except pgoapi_exceptions.ServerSideRequestThrottlingException:
                self.logger.info('Server throttling - sleeping for a bit')
                self.error_code = 'THROTTLE'
                await self.sleep(random.uniform(5, 10))
                continue
            except CancelledError:
                self.kill()
                return
            except Exception:
                self.logger.exception('A wild exception appeared!')
                self.error_code = 'EXCEPTION'
                await self.restart()
                return
            break
        self.logged_in = True
        self.error_code = 'READY'
        await asyncio.sleep(3)

    async def run_cycle(self):
        """Wrapper for self.main - runs it a few times before restarting

        Also is capable of restarting in case an error occurs.
        """
        self.error_code = None
        if self.cycle == 1:
            start_step = self.start_step
        else:
            start_step = 0
        while self.cycle <= config.CYCLES_PER_WORKER:
            if not self.running and not self.killed:
                await self.restart()
                return
            try:
                await self.main(start_step=start_step)
            except MalformedResponse:
                self.logger.warning('Malformed response received!')
                self.error_code = 'RESTART'
                await self.restart()
<<<<<<< HEAD
            except BannedAccount:
                self.error_code = 'BANNED?'
                self.restart(30, 90)
=======
            except CancelledError:
                self.kill()
                return
>>>>>>> 8733159c
            except Exception:
                self.logger.exception('A wild exception appeared!')
                self.error_code = 'EXCEPTION'
                await self.restart()
                return
            if not self.running:
                await self.restart()
                return
            self.cycle += 1
            if self.cycle <= config.CYCLES_PER_WORKER:
                self.logger.info('Going to sleep for a bit')
                self.error_code = 'SLEEP'
                self.running = False
                await self.sleep(random.randint(10, 20))
                self.logger.info('AWAKEN MY MASTERS')
                self.running = True
                self.error_code = None
        self.error_code = 'RESTART'
        await self.restart()

    async def main(self, start_step=0):
        """Heart of the worker - goes over each point and reports sightings"""
        self.seen_per_cycle = 0
        self.step = start_step or 0
        loop = asyncio.get_event_loop()
        for i, point in enumerate(self.points):
            if not self.running:
                return
            self.logger.info(
                'Visiting point %d (%s,%s %sm)', i, round(point[0], 5),
                round(point[1], 5), round(point[2])
            )
            start = time.time()
            self.api.set_position(point[0], point[1], point[2])
            if i not in self.cell_ids:
                self.cell_ids[i] = await loop.run_in_executor(
                    self.cell_ids_executor,
                    partial(
                        pgoapi_utils.get_cell_ids, point[0], point[1]
                    )
                )
            cell_ids = self.cell_ids[i]
            response_dict = await loop.run_in_executor(
                self.network_executor,
                self.call_api(
                    self.api.get_map_objects,
                    latitude=pgoapi_utils.f2i(point[0]),
                    longitude=pgoapi_utils.f2i(point[1]),
                    cell_id=cell_ids
                )
            )
            processing_start = time.time()
            if not isinstance(response_dict, dict):
                self.logger.warning('Response: %s', response_dict)
                raise MalformedResponse
            if response_dict['status_code'] == 3:
                logger.warning('Account banned')
                raise BannedAccount
            responses = response_dict.get('responses')
            if not responses:
                self.logger.warning('Response: %s', response_dict)
                raise MalformedResponse
            map_objects = responses.get('GET_MAP_OBJECTS', {})
            pokemons = []
            forts = []
            if map_objects.get('status') == 1:
                for map_cell in map_objects['map_cells']:
                    for pokemon in map_cell.get('wild_pokemons', []):
                        # Care only about 15 min spawns
                        # 30 and 45 min ones (negative) will be just put after
                        # time_till_hidden is below 15 min
                        # As of 2016.08.14 we don't know what values over
                        # 60 minutes are, so ignore them too
                        invalid_time = (
                            pokemon['time_till_hidden_ms'] < 0 or
                            pokemon['time_till_hidden_ms'] > 900000
                        )
                        if invalid_time:
                            continue
                        normalized = self.normalize_pokemon(
                                         pokemon,
                                         map_cell['current_timestamp_ms']
                                     )
                        pokemons.append(normalized)
                        try:
                            if normalized['pokemon_id'] in config.NOTIFY_IDS:
                                self.logger.info('Trying to notify!')
                                notification.notify(normalized)
                        except NameError:
                            pass
                    for fort in map_cell.get('forts', []):
                        if not fort.get('enabled'):
                            continue
                        if fort.get('type') == 1:  # probably pokestops
                            continue
                        forts.append(self.normalize_fort(fort))
            self.db_processor.add(pokemons)
            self.db_processor.add(forts)
            self.seen_per_cycle += len(pokemons)
            self.total_seen += len(pokemons)
            self.logger.info(
                'Point processed, %d Pokemons and %d forts seen!',
                len(pokemons),
                len(forts),
            )
            # Clear error code and let know that there are Pokemon
            if self.error_code and self.seen_per_cycle:
                self.error_code = None
            self.step += 1
            self.last_step_run_time = (
                time.time() - start - self.last_api_latency
            )
            processing_time = time.time() - processing_start
            sleep_for = config.SCAN_DELAY - processing_time
            await self.sleep(
                random.uniform(sleep_for, sleep_for + 2)
            )
        if self.seen_per_cycle == 0:
            self.error_code = 'NO POKEMON'

    @staticmethod
    def normalize_pokemon(raw, now):
        """Normalizes data coming from API into something acceptable by db"""
        return {
            'type': 'pokemon',
            'encounter_id': raw['encounter_id'],
            'spawn_id': raw['spawn_point_id'],
            'pokemon_id': raw['pokemon_data']['pokemon_id'],
            'expire_timestamp': (now + raw['time_till_hidden_ms']) / 1000.0,
            'lat': raw['latitude'],
            'lon': raw['longitude'],
        }

    @staticmethod
    def normalize_fort(raw):
        return {
            'type': 'fort',
            'external_id': raw['id'],
            'lat': raw['latitude'],
            'lon': raw['longitude'],
            'team': raw.get('owned_by_team', 0),
            'prestige': raw.get('gym_points', 0),
            'guard_pokemon_id': raw.get('guard_pokemon_id', 0),
            'last_modified': raw['last_modified_timestamp_ms'] / 1000.0,
        }

    @property
    def status(self):
        """Returns status message to be displayed in status screen"""
        if self.error_code:
            msg = self.error_code
        else:
            msg = 'C{cycle},P{seen},{progress:.0f}%'.format(
                cycle=self.cycle,
                seen=self.seen_per_cycle,
                progress=(self.step / float(self.count_points) * 100)
            )
        return '[W{worker_no}: {msg}]'.format(
            worker_no=self.worker_no,
            msg=msg
        )

    async def sleep(self, duration):
        """Sleeps and interrupts if detects that worker was killed"""
        try:
            await asyncio.sleep(duration)
        except CancelledError:
            self.kill()

    async def restart(self, sleep_min=5, sleep_max=20):
        """Sleeps for a bit, then restarts"""
        if self.killed:
            return
        self.logger.info('Restarting')
        await self.sleep(random.randint(sleep_min, sleep_max))
        self.restart_me = True
        self.running = False

    def slap(self):
        """Slaps worker in face, telling it to improve itself

        It's weaker form of killing - it will be restarted soon.
        """
        self.error_code = 'KILLED'
        self.running = False

    def kill(self):
        """Marks worker as killed

        Killed worker won't be restarted.
        """
        self.error_code = 'KILLED'
        self.running = False
        self.killed = True


class Overseer:
    def __init__(self, status_bar, loop):
        self.logger = logging.getLogger('overseer')
        self.workers = {}
        self.count = config.GRID[0] * config.GRID[1]
        self.logger.info('Generating points...')
        self.points = utils.get_points_per_worker()
        self.cell_ids = [{} for _ in range(self.count)]
        self.logger.info('Done')
        self.start_date = datetime.now()
        self.status_bar = status_bar
        self.things_count = []
        self.killed = False
        self.loop = loop
        self.db_processor = DatabaseProcessor()
        self.cell_ids_executor = ThreadPoolExecutor(config.COMPUTE_THREADS)
        self.network_executor = ThreadPoolExecutor(config.NETWORK_THREADS)
        self.logger.info('Overseer initialized')

    def kill(self):
        self.killed = True
        self.db_processor.stop()
        for worker in self.workers.values():
            worker.kill()
            if worker.future is not None:
                worker.future.cancel()

    def start_worker(self, worker_no, first_run=False):
        if self.killed:
            return
        stopped_abruptly = (
            not first_run and
            self.workers[worker_no].step < len(self.points[worker_no]) - 1
        )
        if stopped_abruptly:
            # Restart from NEXT step, because current one may have caused it
            # to restart
            start_step = self.workers[worker_no].step + 1
        else:
            start_step = 0
        worker = Slave(
            worker_no=worker_no,
            points=self.points[worker_no],
            cell_ids=self.cell_ids[worker_no],
            db_processor=self.db_processor,
            cell_ids_executor=self.cell_ids_executor,
            network_executor=self.network_executor,
            start_step=start_step,
        )
        self.workers[worker_no] = worker
        # For first time, we need to wait until all workers login before
        # scanning
        if first_run:
            worker.future = asyncio.ensure_future(worker.first_run())
            return
        # WARNING: at this point, we're called by self.check which runs in
        # separate thread than event loop! That's why run_coroutine_threadsafe
        # is used here.
        worker.future = asyncio.run_coroutine_threadsafe(
            worker.run(), self.loop
        )

    def get_point_stats(self):
        lenghts = [len(p) for p in self.points]
        return {
            'max': max(lenghts),
            'min': min(lenghts),
            'avg': int(sum(lenghts) / float(len(lenghts))),
        }

    def start(self):
        for worker_no in range(self.count):
            self.start_worker(worker_no, first_run=True)
        self.db_processor.start()

    def check(self):
        last_cleaned_cache = time.time()
        last_workers_checked = time.time()
        last_things_found_updated = time.time()
        workers_check = [
            (worker, worker.total_seen)
            for worker in self.workers.values()
            if worker.running
        ]
        while not self.killed:
            now = time.time()
            # Restart workers that were killed
            for worker_no in self.workers.keys():
                if self.workers[worker_no].restart_me:
                    self.start_worker(worker_no)
            # Clean cache
            if now - last_cleaned_cache > (15 * 60):  # clean cache
                self.db_processor.clean_cache()
                last_cleaned_cache = now
            # Check up on workers
            if now - last_workers_checked > (5 * 60):
                # Kill those not doing anything
                for worker, total_seen in workers_check:
                    if not worker.running:
                        continue
                    if worker.total_seen <= total_seen:
                        worker.slap()
                # Prepare new list
                workers_check = [
                    (worker, worker.total_seen)
                    for worker in self.workers.values()
                ]
                last_workers_checked = now
            # Record things found count
            if now - last_things_found_updated > 9:
                self.things_count = self.things_count[-9:]
                self.things_count.append(str(self.db_processor.count))
                last_things_found_updated = now
            if self.status_bar:
                if sys.platform == 'win32':
                    _ = os.system('cls')
                else:
                    _ = os.system('clear')
                print(self.get_status_message())
            time.sleep(0.5)
        # OK, now we're killed
        while True:
            try:
                tasks = sum(not t.done() for t in asyncio.Task.all_tasks(loop))
            except RuntimeError:
                # Set changed size during iteration
                tasks = '?'
            # Spaces at the end are important, as they clear previously printed
            # output - \r doesn't clean whole line
            print(
                '{} coroutines active   '.format(tasks),
                end='\r'
            )
            if tasks == 0:
                break
            time.sleep(0.5)
        print()

    def get_time_stats(self):
        steps = [w.last_step_run_time for w in self.workers.values()]
        api_calls = [w.last_api_latency for w in self.workers.values()]
        return {
            'api_calls': {
                'max': max(api_calls),
                'min': min(api_calls),
                'avg': sum(api_calls) / len(api_calls),
            },
            'steps': {
                'max': max(steps),
                'min': min(steps),
                'avg': sum(steps) / len(steps),
            }
        }

    def get_dots_and_messages(self):
        """Returns status dots and status messages for workers

        Status dots will be either . or : if everything is OK, or a letter
        if something weird happened (but not dangerous).
        If anything dangerous happened, worker will be displayed as X and
        more detailed message should be displayed below.
        """
        dots = []
        messages = []
        row = []
        for i, worker in enumerate(self.workers.values()):
            if i > 0 and i % config.GRID[1] == 0:
                dots.append(row)
                row = []
            if worker.error_code in BAD_STATUSES:
                row.append('X')
                messages.append(worker.status.ljust(20))
            elif worker.error_code:
                row.append(worker.error_code[0])
            else:
                row.append('.' if worker.step % 2 == 0 else ':')
        if row:
            dots.append(row)
        return dots, messages

    def get_status_message(self):
        workers_count = len(self.workers)
        points_stats = self.get_point_stats()
        time_stats = self.get_time_stats()
        running_for = datetime.now() - self.start_date
        try:
            coroutines_count = len(asyncio.Task.all_tasks(self.loop))
        except RuntimeError:
            # Set changed size during iteration
            coroutines_count = '?'
        output = [
            'PokeMiner\trunning for {}'.format(running_for),
            '{len} workers, each visiting ~{avg} points per cycle '
            '(min: {min}, max: {max})'.format(
                len=workers_count,
                avg=points_stats['avg'],
                min=points_stats['min'],
                max=points_stats['max'],
            ),
            '',
            '{} threads and {} coroutines active'.format(
                threading.active_count(),
                coroutines_count,
            ),
            'API latency: min {min:.3f}, max {max:.3f}, avg {avg:.3f}'.format(
                **time_stats['api_calls']
            ),
            'step time: min {min:.3f}, max {max:.3f}, avg {avg:.3f}'.format(
                **time_stats['steps']
            ),
            '',
            'Pokemon found count (10s interval):',
            ' '.join(self.things_count),
            '',
            'Workers without sightings so far:',
            ', '.join(w for w in self.workers.values() if w.total_seen == 0),
        ]
        dots, messages = self.get_dots_and_messages()
        output += [' '.join(row) for row in dots]
        previous = 0
        for i in range(4, len(messages) + 4, 4):
            output.append('\t'.join(messages[previous:i]))
            previous = i
        return '\n'.join(output)


class DatabaseProcessor(threading.Thread):
    def __init__(self):
        super().__init__()
        self.queue = deque()
        self.logger = logging.getLogger('dbprocessor')
        self.running = True
        self._clean_cache = False
        self.count = 0

    def stop(self):
        self.running = False

    def add(self, obj_list):
        self.queue.extend(obj_list)

    def run(self):
        session = db.Session()
        while self.running or self.queue:
            if self._clean_cache:
                db.SIGHTING_CACHE.clean_expired()
                self._clean_cache = False
            try:
                item = self.queue.popleft()
            except IndexError:
                self.logger.debug('No items - sleeping')
                time.sleep(0.2)
            else:
                try:
                    if item['type'] == 'pokemon':
                        db.add_sighting(session, item)
                        session.commit()
                        self.count += 1
                    elif item['type'] == 'fort':
                        db.add_fort_sighting(session, item)
                        # No need to commit here - db takes care of it
                    self.logger.debug('Item saved to db')
                except Exception:
                    self.session.rollback()
                    self.logger.exception('A wild exception appeared!')
                    self.logger.info('Skipping the item.')
        session.close()

    def clean_cache(self):
        self._clean_cache = True


def parse_args():
    parser = argparse.ArgumentParser()
    parser.add_argument(
        '--no-status-bar',
        dest='status_bar',
        help='Log to console instead of displaying status bar',
        action='store_false',
    )
    parser.add_argument(
        '--log-level',
        choices=['DEBUG', 'INFO', 'WARNING', 'ERROR'],
        default=logging.INFO
    )
    return parser.parse_args()


def exception_handler(loop, context):
    logger = logging.getLogger('eventloop')
    logger.exception('A wild exception appeared!')
    logger.error(context)


if __name__ == '__main__':
    args = parse_args()
    logger = logging.getLogger()
    if args.status_bar:
        configure_logger(filename='worker.log')
        logger.info('-' * 30)
        logger.info('Starting up!')
    else:
        configure_logger(filename=None)
    logger.setLevel(args.log_level)
    loop = asyncio.get_event_loop()
    overseer = Overseer(status_bar=args.status_bar, loop=loop)
    loop.set_default_executor(ThreadPoolExecutor())
    loop.set_exception_handler(exception_handler)
    overseer.start()
    overseer_thread = threading.Thread(target=overseer.check)
    overseer_thread.start()
    try:
        loop.run_forever()
    except KeyboardInterrupt:
        print('Exiting, please wait until all tasks finish')
        overseer.kill()  # also cancels all workers' futures
        all_futures = [
            w.future for w in overseer.workers.values()
            if w.future is not None
        ]
        loop.run_until_complete(asyncio.gather(*all_futures))
        loop.close()<|MERGE_RESOLUTION|>--- conflicted
+++ resolved
@@ -234,15 +234,12 @@
                 self.logger.warning('Malformed response received!')
                 self.error_code = 'RESTART'
                 await self.restart()
-<<<<<<< HEAD
             except BannedAccount:
                 self.error_code = 'BANNED?'
                 self.restart(30, 90)
-=======
             except CancelledError:
                 self.kill()
                 return
->>>>>>> 8733159c
             except Exception:
                 self.logger.exception('A wild exception appeared!')
                 self.error_code = 'EXCEPTION'
