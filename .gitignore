--- conflicted
+++ resolved
@@ -135,7 +135,6 @@
 ### IntelliJ IDEA ###
 .idea
 
-<<<<<<< HEAD
 ### Supervisor
 supervisor/
 tmp/
@@ -143,12 +142,10 @@
 *.swo
 *.swp
 log/
-logs/
 monotailer*.tgz
 
 .env*
 !.env.example
-=======
+
 ### Logs ###
-logs/
->>>>>>> 48744596
+logs/