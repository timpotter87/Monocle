--- conflicted
+++ resolved
@@ -171,13 +171,8 @@
         return len(self.store)
 
     def add(self, raid):
-<<<<<<< HEAD
         self.store[raid['fort_external_id']] = raid
         call_at(raid['time_end'], self.remove, raid['fort_external_id'])
-=======
-        self.store[raid['fort_id']] = raid
-        call_at(raid['time_end'], self.remove, raid['fort_id'])
->>>>>>> 02164573
 
     def remove(self, cache_id):
         try:
@@ -188,19 +183,12 @@
     def __contains__(self, raw_fort):
         try:
             raid = self.store[raw_fort.id]
-<<<<<<< HEAD
             if raw_fort.raid_info.raid_pokemon:
                 return (
                     raid['time_end'] > raw_fort.raid_info.raid_end_ms // 1000 - 2 and
                     raid['time_end'] < raw_fort.raid_info.raid_end_ms // 1000 + 2 and
                     raid['pokemon_id'] == raw_fort.raid_info.raid_pokemon.pokemon_id)
             return True
-=======
-            return (
-                raid['time_end'] > raw_fort.raid_info.raid_end_ms // 1000 - 2 and
-                raid['time_end'] < raw_fort.raid_info.raid_end_ms // 1000 + 2 and
-                raid['pokemon_id'] == raw_fort.raid_info.raid_pokemon.pokemon_id)
->>>>>>> 02164573
         except KeyError:
             return False
 
@@ -404,14 +392,12 @@
         order_by='FortSighting.last_modified'
     )
 
-<<<<<<< HEAD
     raids = relationship(
         'Raid',
         backref='fort',
         order_by='Raid.time_end'
     )
 
-=======
     gym_defenders = relationship(
         'GymDefender',
         backref='fort',
@@ -422,7 +408,6 @@
     __table_args__ = (
         Index('ix_coords', "lat", "lon"),
     )
->>>>>>> 02164573
 
 class FortSighting(Base):
     __tablename__ = 'fort_sightings'
@@ -432,12 +417,8 @@
     last_modified = Column(Integer, index=True)
     team = Column(TINY_TYPE)
     guard_pokemon_id = Column(TINY_TYPE)
-<<<<<<< HEAD
-    slots_available = Column(Integer)
-=======
     slots_available = Column(SmallInteger)
     is_in_battle = Column(Boolean, default=False)
->>>>>>> 02164573
 
     __table_args__ = (
         UniqueConstraint(
@@ -692,12 +673,8 @@
         team=raw_fort['team'],
         guard_pokemon_id=raw_fort['guard_pokemon_id'],
         last_modified=raw_fort['last_modified'],
-<<<<<<< HEAD
-        slots_available=raw_fort['slots_available']
-=======
         slots_available=raw_fort['slots_available'],
-        is_in_battle=raw_fort['is_in_battle']
->>>>>>> 02164573
+        is_in_battle=raw_fort['is_in_battle'],
     )
 
     session.add(fort_sighting)
@@ -706,44 +683,6 @@
 
 
 def add_raid(session, raw_raid):
-<<<<<<< HEAD
-    fort = session.query(Fort) \
-        .filter(Fort.external_id == raw_raid['fort_external_id']) \
-        .first()
-    if not fort:
-        fort = Fort(
-            external_id=raw_raid['fort_external_id'],
-            lat=raw_raid['lat'],
-            lon=raw_raid['lon'],
-        )
-        session.add(fort)
-
-    raid = session.query(Raid) \
-        .filter(Raid.external_id == raw_raid['external_id']) \
-        .first()
-    if fort.id and raid:
-        if raid.pokemon_id == 0 and raw_raid['pokemon_id'] != 0:
-            raid.pokemon_id = raw_raid['pokemon_id']
-            raid.move_1 = raw_raid['move_1']
-            raid.move_2 = raw_raid['move_2']
-        # Why is it not in the cache? It should be there!
-        RAID_CACHE.add(raw_raid)
-        return
-
-    raid = Raid(
-        external_id=raw_raid['external_id'],
-        fort=fort,
-        level=raw_raid['level'],
-        pokemon_id=raw_raid['pokemon_id'],
-        move_1=raw_raid['move_1'],
-        move_2=raw_raid['move_2'],
-        time_spawn=raw_raid['time_spawn'],
-        time_battle=raw_raid['time_battle'],
-        time_end=raw_raid['time_end']
-    )
-    session.add(raid)
-    RAID_CACHE.add(raw_raid)
-=======
     raid = session.query(Raid) \
         .filter(Raid.external_id == raw_raid['external_id']) \
         .first()
@@ -754,12 +693,8 @@
             raid.move_1 = raw_raid['move_1']
             raid.move_2 = raw_raid['move_2']
             session.merge(raid)
-            RAID_CACHE.add(raw_raid)
-            return
-        else:
-            # Why is it not in the cache? It should be there!
-            RAID_CACHE.add(raw_raid)
-            return
+        RAID_CACHE.add(raw_raid)
+        return
 
     fort = session.query(Fort) \
         .filter(Fort.external_id == raw_raid['fort_id']) \
@@ -780,7 +715,6 @@
         )
         session.add(raid)
         RAID_CACHE.add(raw_raid)
->>>>>>> 02164573
 
 
 def add_pokestop(session, raw_pokestop):
