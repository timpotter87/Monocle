from asyncio import gather, Lock, Semaphore, sleep, CancelledError
from collections import deque
from time import time, monotonic
from queue import Empty
from itertools import cycle
from sys import exit
from distutils.version import StrictVersion

from aiopogo import PGoApi, HashServer, json_loads, exceptions as ex
from aiopogo.auth_ptc import AuthPtc
from cyrandom import choice, randint, uniform
from pogeo import get_distance

from .db import FORT_CACHE, MYSTERY_CACHE, SIGHTING_CACHE, RAID_CACHE
<<<<<<< HEAD
from .utils import round_coords, load_pickle, get_device_info, get_start_coords, Units, randomize_point, calc_pokemon_level
=======
from .utils import round_coords, load_pickle, get_device_info, get_start_coords, Units, randomize_point
>>>>>>> 16a11870
from .shared import get_logger, LOOP, SessionManager, run_threaded, ACCOUNTS
from . import altitudes, avatar, bounds, db_proc, spawns, sanitized as conf

if conf.NOTIFY:
    from .notification import Notifier

if conf.CACHE_CELLS:
    from array import typecodes
    if 'Q' in typecodes:
        from pogeo import get_cell_ids_compact as _pogeo_cell_ids
    else:
        from pogeo import get_cell_ids as _pogeo_cell_ids
else:
    from pogeo import get_cell_ids as _pogeo_cell_ids


_unit = getattr(Units, conf.SPEED_UNIT.lower())
if conf.SPIN_POKESTOPS:
    if _unit is Units.miles:
        SPINNING_SPEED_LIMIT = 21
        UNIT_STRING = "MPH"
    elif _unit is Units.kilometers:
        SPINNING_SPEED_LIMIT = 34
        UNIT_STRING = "KMH"
    elif _unit is Units.meters:
        SPINNING_SPEED_LIMIT = 34000
        UNIT_STRING = "m/h"
UNIT = _unit.value
del _unit


class Worker:
    """Single worker walking on the map"""

    download_hash = ''
    scan_delay = conf.SCAN_DELAY if conf.SCAN_DELAY >= 10 else 10
    g = {'seen': 0, 'captchas': 0}

    if conf.CACHE_CELLS:
        cells = load_pickle('cells') or {}

        @classmethod
        def get_cell_ids(cls, point):
            rounded = round_coords(point, 4)
            try:
                return cls.cells[rounded]
            except KeyError:
                cells = _pogeo_cell_ids(rounded)
                cls.cells[rounded] = cells
                return cells
    else:
        get_cell_ids = _pogeo_cell_ids

    login_semaphore = Semaphore(conf.SIMULTANEOUS_LOGINS, loop=LOOP)
    sim_semaphore = Semaphore(conf.SIMULTANEOUS_SIMULATION, loop=LOOP)

    multiproxy = False
    if conf.PROXIES:
        if len(conf.PROXIES) > 1:
            multiproxy = True
        proxies = cycle(conf.PROXIES)
    else:
        proxies = None

    if conf.NOTIFY:
        notifier = Notifier()

    def __init__(self, worker_no):
        self.worker_no = worker_no
        self.log = get_logger('worker-{}'.format(worker_no))
        # account information
        try:
            self.account = self.extra_queue.get_nowait()
        except Empty as e:
            try:
                self.account = self.captcha_queue.get_nowait()
            except Empty as e:
                raise ValueError("You don't have enough accounts for the number of workers specified in GRID.") from e
        self.username = self.account['username']
        try:
            self.location = self.account['location'][:2]
        except KeyError:
            self.location = get_start_coords(worker_no)
        self.altitude = None
        # last time of any request
        self.last_request = self.account.get('time', 0)
        # last time of a request that requires user interaction in the game
        self.last_action = self.last_request
        # last time of a GetMapObjects request
        self.last_gmo = self.last_request
        try:
            self.items = self.account['items']
            self.bag_items = sum(self.items.values())
        except KeyError:
            self.account['items'] = {}
            self.items = self.account['items']
        self.inventory_timestamp = self.account.get('inventory_timestamp', 0) if self.items else 0
        self.player_level = self.account.get('level')
        self.num_captchas = 0
        self.eggs = {}
        self.unused_incubators = deque()
        self.initialize_api()
        # State variables
        self.busy = Lock(loop=LOOP)
        # Other variables
        self.after_spawn = 0
        self.speed = 0
        self.total_seen = 0
        self.error_code = 'INIT'
        self.item_capacity = 350
        self.visits = 0
        self.pokestops = conf.SPIN_POKESTOPS
        self.gyms = conf.GET_GYM_DETAILS
        self.next_spin = 0
        self.handle = HandleStub()
        self.next_gym = 0

    def initialize_api(self):
        device_info = get_device_info(self.account)
        self.empty_visits = 0

        self.api = PGoApi(device_info=device_info)
        self.api.set_position(*self.location, self.altitude)
        if self.proxies:
            self.api.proxy = next(self.proxies)
        try:
            if self.account['provider'] == 'ptc' and 'auth' in self.account:
                self.api.auth_provider = AuthPtc(username=self.username, password=self.account['password'], timeout=conf.LOGIN_TIMEOUT)
                self.api.auth_provider._access_token = self.account['auth']
                self.api.auth_provider._access_token_expiry = self.account['expiry']
                if self.api.auth_provider.check_access_token():
                    self.api.auth_provider.authenticated = True
        except KeyError:
            pass

    def swap_proxy(self):
        proxy = self.api.proxy
        while proxy == self.api.proxy:
            self.api.proxy = next(self.proxies)

    async def login(self, reauth=False):
        """Logs worker in and prepares for scanning"""
        self.log.info('Trying to log in')

        for attempt in range(-1, conf.MAX_RETRIES):
            try:
                self.error_code = '»'
                async with self.login_semaphore:
                    self.error_code = 'LOGIN'
                    await self.api.set_authentication(
                        username=self.username,
                        password=self.account['password'],
                        provider=self.account.get('provider') or 'ptc',
                        timeout=conf.LOGIN_TIMEOUT
                    )
            except ex.UnexpectedAuthError as e:
                await self.swap_account('unexpected auth error')
            except ex.AuthException as e:
                err = e
                await sleep(2, loop=LOOP)
            else:
                err = None
                break
        if reauth:
            if err:
                self.error_code = 'NOT AUTHENTICATED'
                self.log.info('Re-auth error on {}: {}', self.username, err)
                return False
            self.error_code = None
            return True
        if err:
            raise err

        self.error_code = '°'
        version = 6901
        async with self.sim_semaphore:
            self.error_code = 'APP SIMULATION'
            if conf.APP_SIMULATION:
                await self.app_simulation_login(version)
            else:
                await self.download_remote_config(version)

        self.error_code = None
        return True

    async def get_player(self):
        request = self.api.create_request()
        request.get_player(player_locale=conf.PLAYER_LOCALE)

        responses = await self.call(request, chain=False)

        tutorial_state = None
        try:
            get_player = responses['GET_PLAYER']

            if get_player.banned:
                raise ex.BannedAccountException

            player_data = get_player.player_data
            tutorial_state = player_data.tutorial_state

            # API can return 0 as capacity.
            if player_data.max_item_storage != 0:
                self.item_capacity = player_data.max_item_storage

            if 'created' not in self.account:
                self.account['created'] = player_data.creation_timestamp_ms / 1000
        except (KeyError, TypeError, AttributeError):
            pass
        return tutorial_state

    async def download_remote_config(self, version):
        request = self.api.create_request()
        request.download_remote_config_version(platform=1, app_version=version)
        responses = await self.call(request, stamp=False, buddy=False, settings=True, inbox=False, dl_hash=False)

        try:
            inventory_items = responses['GET_INVENTORY'].inventory_delta.inventory_items
            for item in inventory_items:
                level = item.inventory_item_data.player_stats.level
                if level:
                    self.player_level = level
                    break
        except KeyError:
            pass

        await self.random_sleep(.78, 1.05)
        try:
            remote_config = responses['DOWNLOAD_REMOTE_CONFIG_VERSION']
            return (
                remote_config.asset_digest_timestamp_ms / 1000000,
                remote_config.item_templates_timestamp_ms / 1000)
        except KeyError:
            return 0.0, 0.0

    async def set_avatar(self, tutorial=False):
        plater_avatar = avatar.new()
        request = self.api.create_request()
        request.list_avatar_customizations(
            avatar_type=plater_avatar['avatar'],
            slot=tuple(),
            filters=(2,)
        )
        await self.call(request, buddy=not tutorial, action=5)
        await self.random_sleep(7, 14)

        request = self.api.create_request()
        request.set_avatar(player_avatar=plater_avatar)
        await self.call(request, buddy=not tutorial, action=2)

        if tutorial:
            await self.random_sleep(.5, 4)

            request = self.api.create_request()
            request.mark_tutorial_complete(tutorials_completed=(1,))
            await self.call(request, buddy=False)

        await self.random_sleep(.5, 1)

        request = self.api.create_request()
        request.get_player_profile()
        await self.call(request, action=1)

    async def app_simulation_login(self, version):
        self.log.info('Starting RPC login sequence (iOS app simulation)')

        # empty request
        request = self.api.create_request()
        await self.call(request, chain=False)
        await self.random_sleep(.43, .97)

        # request 1: get_player
        tutorial_state = await self.get_player()
        await self.random_sleep(.53, 1.1)

        # request 2: download_remote_config_version
        asset_time, template_time = await self.download_remote_config(version)

        if asset_time > self.account.get('asset_time', 0.0):
            # request 3: get_asset_digest
            i = randint(0, 3)
            result = 2
            page_offset = 0
            page_timestamp = 0
            while result == 2:
                request = self.api.create_request()
                request.get_asset_digest(
                    platform=1,
                    app_version=version,
                    paginate=True,
                    page_offset=page_offset,
                    page_timestamp=page_timestamp)
                responses = await self.call(request, buddy=False, settings=True)
                if i > 2:
                    await sleep(1.45)
                    i = 0
                else:
                    i += 1
                    await sleep(.2)
                try:
                    response = responses['GET_ASSET_DIGEST']
                except KeyError:
                    break
                result = response.result
                page_offset = response.page_offset
                page_timestamp = response.timestamp_ms
            self.account['asset_time'] = asset_time

        if template_time > self.account.get('template_time', 0.0):
            # request 4: download_item_templates
            i = randint(0, 3)
            result = 2
            page_offset = 0
            page_timestamp = 0
            while result == 2:
                request = self.api.create_request()
                request.download_item_templates(
                    paginate=True,
                    page_offset=page_offset,
                    page_timestamp=page_timestamp)
                responses = await self.call(request, buddy=False, settings=True)
                if i > 2:
                    await sleep(1.5)
                    i = 0
                else:
                    i += 1
                    await sleep(.25)
                try:
                    response = responses['DOWNLOAD_ITEM_TEMPLATES']
                except KeyError:
                    break
                result = response.result
                page_offset = response.page_offset
                page_timestamp = response.timestamp_ms

            self.account['template_time'] = template_time

        if (conf.COMPLETE_TUTORIAL and
                tutorial_state is not None and
                not all(x in tutorial_state for x in (0, 1, 3, 4, 7))):
            self.log.warning('{} is starting tutorial', self.username)
            await self.complete_tutorial(tutorial_state)
        else:
            # request 5: get_player_profile
            request = self.api.create_request()
            request.get_player_profile()
            await self.call(request, settings=True, inbox=False)
            await self.random_sleep(.2, .3)

            if self.player_level:
                # request 6: level_up_rewards
                request = self.api.create_request()
                request.level_up_rewards(level=self.player_level)
                await self.call(request, settings=True)
                await self.random_sleep(.45, .7)
            else:
                self.log.warning('No player level')

            self.log.info('Finished RPC login sequence (iOS app simulation)')
            await self.random_sleep(.5, 1.3)
        self.error_code = None
        return True

    async def complete_tutorial(self, tutorial_state):
        self.error_code = 'TUTORIAL'
        if 0 not in tutorial_state:
            # legal screen
            request = self.api.create_request()
            request.mark_tutorial_complete(tutorials_completed=(0,))
            await self.call(request, buddy=False)

            await self.random_sleep(.35, .525)

            request = self.api.create_request()
            request.get_player(player_locale=conf.PLAYER_LOCALE)
            await self.call(request, buddy=False)
            await sleep(1)

        if 1 not in tutorial_state:
            # avatar selection
            await self.set_avatar(tutorial=True)

        starter_id = None
        if 3 not in tutorial_state:
            # encounter tutorial
            await self.random_sleep(.7, .9)
            request = self.api.create_request()
            request.get_download_urls(asset_id=
                ('1a3c2816-65fa-4b97-90eb-0b301c064b7a/1487275569649000',
                'aa8f7687-a022-4773-b900-3a8c170e9aea/1487275581132582',
                'e89109b0-9a54-40fe-8431-12f7826c8194/1487275593635524'))
            await self.call(request)

            await self.random_sleep(7, 10.3)
            request = self.api.create_request()
            starter = choice((1, 4, 7))
            request.encounter_tutorial_complete(pokemon_id=starter)
            await self.call(request, action=1)

            await self.random_sleep(.4, .5)
            request = self.api.create_request()
            request.get_player(player_locale=conf.PLAYER_LOCALE)
            responses = await self.call(request)

            try:
                inventory = responses['GET_INVENTORY'].inventory_delta.inventory_items
                for item in inventory:
                    pokemon = item.inventory_item_data.pokemon_data
                    if pokemon.id:
                        starter_id = pokemon.id
                        break
            except (KeyError, TypeError):
                starter_id = None

        if 4 not in tutorial_state:
            # name selection
            await self.random_sleep(12, 18)
            request = self.api.create_request()
            request.claim_codename(codename=self.username)
            await self.call(request, action=2)

            await sleep(.7, loop=LOOP)
            request = self.api.create_request()
            request.get_player(player_locale=conf.PLAYER_LOCALE)
            await self.call(request)
            await sleep(.13, loop=LOOP)

            request = self.api.create_request()
            request.mark_tutorial_complete(tutorials_completed=(4,))
            await self.call(request, buddy=False)

        if 7 not in tutorial_state:
            # first time experience
            await self.random_sleep(3.9, 4.5)
            request = self.api.create_request()
            request.mark_tutorial_complete(tutorials_completed=(7,))
            await self.call(request)

        if starter_id:
            await self.random_sleep(4, 5)
            request = self.api.create_request()
            request.set_buddy_pokemon(pokemon_id=starter_id)
            await self.call(request, action=2)
            await self.random_sleep(.8, 1.2)

        await sleep(.2, loop=LOOP)
        return True

    def update_inventory(self, inventory_items):
        for thing in inventory_items:
            obj = thing.inventory_item_data
            if obj.HasField('item'):
                item = obj.item
                self.items[item.item_id] = item.count
                self.bag_items = sum(self.items.values())
            elif conf.INCUBATE_EGGS:
                if obj.HasField('pokemon_data') and obj.pokemon_data.is_egg:
                    egg = obj.pokemon_data
                    self.eggs[egg.id] = egg
                elif obj.HasField('egg_incubators'):
                    self.unused_incubators.clear()
                    for item in obj.egg_incubators.egg_incubator:
                        if item.pokemon_id:
                            continue
                        if item.item_id == 901:
                            self.unused_incubators.append(item)
                        else:
                            self.unused_incubators.appendleft(item)

    async def call(self, request, chain=True, stamp=True, buddy=True, settings=False, inbox=True, dl_hash=True, action=None):
        if chain:
            request.check_challenge()
            request.get_hatched_eggs()
            request.get_inventory(last_timestamp_ms=self.inventory_timestamp)
            request.check_awarded_badges()
            if settings:
                if dl_hash:
                    request.download_settings(hash=self.download_hash)
                else:
                    request.download_settings()
            if buddy:
                request.get_buddy_walked()
            if inbox:
                request.get_inbox(is_history=True)

        if action:
            now = time()
            # wait for the time required, or at least a half-second
            if self.last_action > now + .5:
                await sleep(self.last_action - now, loop=LOOP)
            else:
                await sleep(0.5, loop=LOOP)

        response = None
        err = None
        for attempt in range(-1, conf.MAX_RETRIES):
            try:
                responses = await request.call()
                self.last_request = time()
                err = None
                break
            except (ex.NotLoggedInException, ex.AuthException) as e:
                self.log.info('Auth error on {}: {}', self.username, e)
                err = e
                await sleep(3, loop=LOOP)
                if not await self.login(reauth=True):
                    await self.swap_account(reason='reauth failed')
            except ex.TimeoutException as e:
                self.error_code = 'TIMEOUT'
                if not isinstance(e, type(err)):
                    err = e
                    self.log.warning('{}', e)
                await sleep(10, loop=LOOP)
            except ex.HashingOfflineException as e:
                if not isinstance(e, type(err)):
                    err = e
                    self.log.warning('{}', e)
                self.error_code = 'HASHING OFFLINE'
                await sleep(5, loop=LOOP)
            except ex.NianticOfflineException as e:
                if not isinstance(e, type(err)):
                    err = e
                    self.log.warning('{}', e)
                self.error_code = 'NIANTIC OFFLINE'
                await self.random_sleep()
            except ex.HashingQuotaExceededException as e:
                if not isinstance(e, type(err)):
                    err = e
                    self.log.warning('Exceeded your hashing quota, sleeping.')
                self.error_code = 'QUOTA EXCEEDED'
                refresh = HashServer.status.get('period')
                now = time()
                if refresh:
                    if refresh > now:
                        await sleep(refresh - now + 1, loop=LOOP)
                    else:
                        await sleep(5, loop=LOOP)
                else:
                    await sleep(30, loop=LOOP)
            except ex.BadRPCException:
                raise
            except ex.InvalidRPCException as e:
                self.last_request = time()
                if not isinstance(e, type(err)):
                    err = e
                    self.log.warning('{}', e)
                self.error_code = 'INVALID REQUEST'
                await self.random_sleep()
            except ex.ProxyException as e:
                if not isinstance(e, type(err)):
                    err = e
                self.error_code = 'PROXY ERROR'

                if self.multiproxy:
                    self.log.error('{}, swapping proxy.', e)
                    self.swap_proxy()
                else:
                    if not isinstance(e, type(err)):
                        self.log.error('{}', e)
                    await sleep(5, loop=LOOP)
            except (ex.MalformedResponseException, ex.UnexpectedResponseException) as e:
                self.last_request = time()
                if not isinstance(e, type(err)):
                    self.log.warning('{}', e)
                self.error_code = 'MALFORMED RESPONSE'
                await self.random_sleep()
        if err is not None:
            raise err

        if action:
            # pad for time that action would require
            self.last_action = self.last_request + action

        try:
            delta = responses['GET_INVENTORY'].inventory_delta
            self.inventory_timestamp = delta.new_timestamp_ms
            self.update_inventory(delta.inventory_items)
        except KeyError:
            pass

        if settings:
            try:
                dl_settings = responses['DOWNLOAD_SETTINGS']
                Worker.download_hash = dl_settings.hash
            except KeyError:
                self.log.info('Missing DOWNLOAD_SETTINGS response.')
            else:
                if (not dl_hash
                        and conf.FORCED_KILL
                        and dl_settings.settings.minimum_client_version != '0.69.1'):
                    forced_version = StrictVersion(dl_settings.settings.minimum_client_version)
                    if forced_version > StrictVersion('0.69.1'):
                        err = '{} is being forced, exiting.'.format(forced_version)
                        self.log.error(err)
                        print(err)
                        exit()
        try:
            challenge_url = responses['CHECK_CHALLENGE'].challenge_url
            if challenge_url != ' ':
                self.g['captchas'] += 1
                if conf.CAPTCHA_KEY:
                    self.log.warning('{} has encountered a CAPTCHA, trying to solve', self.username)
                    await self.handle_captcha(challenge_url)
                else:
                    raise CaptchaException
        except KeyError:
            pass
        return responses

    def travel_speed(self, point):
        '''Fast calculation of travel speed to point'''
        time_diff = max(time() - self.last_request, self.scan_delay)
        distance = get_distance(self.location, point, UNIT)
        # conversion from seconds to hours
        speed = (distance / time_diff) * 3600
        return speed

    async def bootstrap_visit(self, point):
        for _ in range(3):
            if await self.visit(point, bootstrap=True):
                return True
            self.error_code = '∞'
            self.simulate_jitter(0.00005)
        return False

    async def visit(self, point, spawn_id=None, bootstrap=False):
        """Wrapper for self.visit_point - runs it a few times before giving up

        Also is capable of restarting in case an error occurs.
        """
        try:
            try:
                self.altitude = altitudes.get(point)
            except KeyError:
                self.altitude = await altitudes.fetch(point)
            self.location = point
            self.api.set_position(*self.location, self.altitude)
            if not self.authenticated:
                await self.login()
            return await self.visit_point(point, spawn_id, bootstrap)
        except ex.NotLoggedInException:
            self.error_code = 'NOT AUTHENTICATED'
            await sleep(1, loop=LOOP)
            if not await self.login(reauth=True):
                await self.swap_account(reason='reauth failed')
            return await self.visit(point, spawn_id, bootstrap)
        except ex.AuthException as e:
            self.log.warning('Auth error on {}: {}', self.username, e)
            self.error_code = 'NOT AUTHENTICATED'
            await sleep(3, loop=LOOP)
            await self.swap_account(reason='login failed')
        except CaptchaException:
            self.error_code = 'CAPTCHA'
            self.g['captchas'] += 1
            await sleep(1, loop=LOOP)
            await self.bench_account()
        except CaptchaSolveException:
            self.error_code = 'CAPTCHA'
            await sleep(1, loop=LOOP)
            await self.swap_account(reason='solving CAPTCHA failed')
        except ex.TempHashingBanException:
            self.error_code = 'HASHING BAN'
            self.log.error('Temporarily banned from hashing server for using invalid keys.')
            await sleep(185, loop=LOOP)
        except ex.BannedAccountException:
            self.error_code = 'BANNED'
            self.log.warning('{} is banned', self.username)
            await sleep(1, loop=LOOP)
            await self.remove_account()
        except ex.ProxyException as e:
            self.error_code = 'PROXY ERROR'

            if self.multiproxy:
                self.log.error('{} Swapping proxy.', e)
                self.swap_proxy()
            else:
                self.log.error('{}', e)
        except ex.TimeoutException as e:
            self.log.warning('{} Giving up.', e)
        except ex.NianticIPBannedException:
            self.error_code = 'IP BANNED'

            if self.multiproxy:
                self.log.warning('Swapping out {} due to IP ban.', self.api.proxy)
                self.swap_proxy()
            else:
                self.log.error('IP banned.')
        except ex.NianticOfflineException as e:
            await self.swap_account(reason='Niantic endpoint failure')
            self.log.warning('{}. Giving up.', e)
        except ex.ServerBusyOrOfflineException as e:
            self.log.warning('{} Giving up.', e)
        except ex.BadRPCException:
            self.error_code = 'BAD REQUEST'
            self.log.warning('{} received code 3 and is likely banned. Removing until next run.', self.username)
            await self.new_account()
        except ex.InvalidRPCException as e:
            self.log.warning('{} Giving up.', e)
        except ex.ExpiredHashKeyException as e:
            self.error_code = 'KEY EXPIRED'
            err = str(e)
            self.log.error(err)
            print(err)
            exit()
        except (ex.MalformedResponseException, ex.UnexpectedResponseException) as e:
            self.log.warning('{} Giving up.', e)
            self.error_code = 'MALFORMED RESPONSE'
        except EmptyGMOException as e:
            self.error_code = '0'
            self.log.warning('Empty GetMapObjects response for {}. Speed: {:.2f}', self.username, self.speed)
        except ex.HashServerException as e:
            self.log.warning('{}', e)
            self.error_code = 'HASHING ERROR'
        except ex.AiopogoError as e:
            self.log.exception(e.__class__.__name__)
            self.error_code = 'AIOPOGO ERROR'
        except CancelledError:
            self.log.warning('Visit cancelled.')
        except Exception as e:
            self.log.exception('A wild {} appeared!', e.__class__.__name__)
            self.error_code = 'EXCEPTION'
        return False

    async def visit_point(self, point, spawn_id, bootstrap,
            encounter_conf=conf.ENCOUNTER, notify_conf=conf.NOTIFY,
            more_points=conf.MORE_POINTS):
        self.handle.cancel()
        self.error_code = '∞' if bootstrap else '!'

        self.log.info('Visiting {0[0]:.4f},{0[1]:.4f}', point)
        start = time()

        cell_ids = self.get_cell_ids(point)
        since_timestamp_ms = (0,) * len(cell_ids)
        request = self.api.create_request()
        request.get_map_objects(cell_id=cell_ids,
                                since_timestamp_ms=since_timestamp_ms,
                                latitude=point[0],
                                longitude=point[1])

        diff = self.last_gmo + self.scan_delay - time()
        if diff > 0:
            await sleep(diff, loop=LOOP)
        responses = await self.call(request)
        self.last_gmo = self.last_request

        try:
            map_objects = responses['GET_MAP_OBJECTS']

            if map_objects.status != 1:
                error = 'GetMapObjects code for {}. Speed: {:.2f}'.format(self.username, self.speed)
                self.empty_visits += 1
                if self.empty_visits > 3:
                    reason = '{} empty visits'.format(self.empty_visits)
                    await self.swap_account(reason)
                raise ex.UnexpectedResponseException(error)
        except KeyError:
            await self.random_sleep(.5, 1)
            await self.get_player()
            raise ex.UnexpectedResponseException('Missing GetMapObjects response.')

        pokemon_seen = 0
        forts_seen = 0
        points_seen = 0
        seen_target = not spawn_id

        if conf.ITEM_LIMITS and self.bag_items >= self.item_capacity:
            await self.clean_bag()

        for map_cell in map_objects.map_cells:
            request_time_ms = map_cell.current_timestamp_ms
            for pokemon in map_cell.wild_pokemons:
                pokemon_seen += 1

                normalized = self.normalize_pokemon(pokemon)
                seen_target = seen_target or normalized['spawn_id'] == spawn_id

                if (normalized not in SIGHTING_CACHE and
                        normalized not in MYSTERY_CACHE):
                    if ((encounter_conf == 'all'
                            or (encounter_conf == 'some'
		            and normalized['pokemon_id'] in conf.ENCOUNTER_IDS))
                        and self.player_level != None and self.player_level >= 30):
                        try:
                            await self.encounter(normalized, pokemon.spawn_point_id)
                        except CancelledError:
                            db_proc.add(normalized)
                            raise
                        except Exception as e:
                            self.log.warning('{} during encounter', e.__class__.__name__)

                if notify_conf and self.notifier.eligible(normalized):
                    if (encounter_conf and 'move_1' not in normalized
                        and self.player_level != None and self.player_level >= 30):
                        try:
                            await self.encounter(normalized, pokemon.spawn_point_id)
                        except CancelledError:
                            db_proc.add(normalized)
                            raise
                        except Exception as e:
                            self.log.warning('{} during encounter', e.__class__.__name__)
                    LOOP.create_task(self.notifier.notify(normalized, map_objects.time_of_day))
                db_proc.add(normalized)

            priority_fort = self.prioritize_forts(map_cell.forts)

            for fort in map_cell.forts:
                if not fort.enabled:
                    continue
                forts_seen += 1
                if fort.type == 1:  # pokestops
                    if fort.HasField('lure_info'):
                        norm = self.normalize_lured(fort, request_time_ms)
                        pokemon_seen += 1
                        if norm not in SIGHTING_CACHE:
                            db_proc.add(norm)
                    if (self.pokestops and
                            self.bag_items < self.item_capacity
                            and time() > self.next_spin
                            and (not conf.SMART_THROTTLE or
                            self.smart_throttle(2))):
                        cooldown = fort.cooldown_complete_timestamp_ms
                        if not cooldown or time() > cooldown / 1000:
                            await self.spin_pokestop(fort)
                    if fort.id not in FORT_CACHE.pokestops:
                        pokestop = self.normalize_pokestop(fort)
                        db_proc.add(pokestop)
                else:
                    normalized_fort = self.normalize_gym(fort)
                    if fort not in FORT_CACHE:
<<<<<<< HEAD
                        if (self.gyms and time() > self.next_gym and self.smart_throttle(1)):
=======
                        #self.log.info("PRIORITY_FORT {}, fort_id: {}, smart_throttle: {}, same: {}, time: {}", 
                        #        priority_fort, fort.id, self.smart_throttle(1),
                        #        priority_fort.id == fort.id if priority_fort else False,
                        #        time() > self.next_gym)
                        if (priority_fort and
                                self.gyms and
                                priority_fort.id == fort.id and
                                time() > self.next_gym and self.smart_throttle(1)):
>>>>>>> 16a11870
                            gym = await self.gym_get_info(normalized_fort)
                            if gym:
                                self.log.info('Got gym info for {}', normalized_fort["name"])
                            db_proc.add(normalized_fort)
                        else:
                            db_proc.add(normalized_fort)
                    if fort.HasField('raid_info'):
                        if fort not in RAID_CACHE:
                            normalized_raid = self.normalize_raid(fort)
                            if (notify_conf and normalized_raid['pokemon_id'] > 0
                                    and normalized_raid['time_end'] > int(time())
                                    and self.notifier.eligible(normalized_raid)):
                                LOOP.create_task(self.notifier.notify_raid(normalized_raid, normalized_fort, map_objects.time_of_day))
                            db_proc.add(normalized_raid)

            if more_points:
                try:
                    for p in map_cell.spawn_points:
                        points_seen += 1
                        p = p.latitude, p.longitude
                        if spawns.have_point(p) or p not in bounds:
                            continue
                        spawns.cell_points.add(p)
                except KeyError:
                    pass

        if spawn_id:
            db_proc.add({
                'type': 'target',
                'seen': seen_target,
                'spawn_id': spawn_id})

        if (conf.INCUBATE_EGGS and self.unused_incubators
                and self.eggs and self.smart_throttle()):
            await self.incubate_eggs()

        if pokemon_seen > 0:
            self.error_code = ':'
            self.total_seen += pokemon_seen
            self.g['seen'] += pokemon_seen
            self.empty_visits = 0
        else:
            self.empty_visits += 1
            if forts_seen == 0:
                self.log.warning('Nothing seen by {}. Speed: {:.2f}', self.username, self.speed)
                self.error_code = '0 SEEN'
            else:
                self.error_code = ','
            if self.empty_visits > 3 and not bootstrap:
                reason = '{} empty visits'.format(self.empty_visits)
                await self.swap_account(reason)
        self.visits += 1

        if conf.MAP_WORKERS:
            self.worker_dict.update([(self.worker_no,
                (point, start, self.speed, self.total_seen,
                self.visits, pokemon_seen))])
        self.log.info(
            'Point processed, {} Pokemon and {} forts seen by {}!',
            pokemon_seen,
            forts_seen,
            self.username
        )

        self.update_accounts_dict()
        self.handle = LOOP.call_later(60, self.unset_code)
        return pokemon_seen + forts_seen + points_seen

    def smart_throttle(self, requests=1):
        try:
            # https://en.wikipedia.org/wiki/Linear_equation#Two_variables
            # e.g. hashes_left > 2.25*seconds_left+7.5, spare = 0.05, max = 150
            spare = conf.SMART_THROTTLE * HashServer.status['maximum']
            hashes_left = HashServer.status['remaining'] - requests
            usable_per_second = (HashServer.status['maximum'] - spare) / 60
            seconds_left = HashServer.status['period'] - time()
            return hashes_left > usable_per_second * seconds_left + spare
        except (TypeError, KeyError):
            return False

    async def gym_get_info(self, gym):
        self.error_code = 'G'
<<<<<<< HEAD
        gym_location = gym['lat'], gym['lon']
        distance = get_distance(self.location, gym_location)

        if distance > 150:
            return False
=======
>>>>>>> 16a11870

        # randomize location up to ~1.4 meters
        self.simulate_jitter(amount=0.00001)

        request = self.api.create_request()
        request.gym_get_info(gym_id = gym['external_id'],
                             player_lat_degrees = self.location[0],
                             player_lng_degrees = self.location[1],
                             gym_lat_degrees = gym['lat'],
                             gym_lng_degrees = gym['lon'])
        responses = await self.call(request, action=1)

        info = responses['GYM_GET_INFO']
        name = info.name
        result = info.result or 0

        if result == 1:
            try:
                gym['name'] = name
                gym['url'] = info.url

                for gym_defender in info.gym_status_and_defenders.gym_defender:
                    normalized_defender = self.normalize_gym_defender(gym_defender)
                    gym['gym_defenders'].append(normalized_defender)

            except KeyError as e:
                self.log.error('Missing Gym data in gym_get_info response. {}',e)
            except Exception as e:
                self.log.error('Unknown error: in gym_get_info: {}',e)

        elif result == 2:
            self.log.info('The server said {} was out of gym details range. {:.1f}m {:.1f}{}',
                name, distance, self.speed, UNIT_STRING)

        self.next_gym = time() + conf.GYM_COOLDOWN
        self.error_code = '!'
        
        return gym 

    async def spin_pokestop(self, pokestop):
        self.error_code = '$'
        pokestop_location = pokestop.latitude, pokestop.longitude
        distance = get_distance(self.location, pokestop_location)
        # permitted interaction distance - 4 (for some jitter leeway)
        # estimation of spinning speed limit
        if distance > 36 or self.speed > SPINNING_SPEED_LIMIT:
            self.error_code = '!'
            return False

        # randomize location up to ~1.5 meters
        self.simulate_jitter(amount=0.00001)

        request = self.api.create_request()
        request.fort_details(fort_id = pokestop.id,
                             latitude = pokestop_location[0],
                             longitude = pokestop_location[1])
        responses = await self.call(request, action=1.2)
        name = responses['FORT_DETAILS'].name
        try:
            normalized = self.normalize_pokestop(pokestop)
            normalized['name'] = name
            normalized['url'] = responses['FORT_DETAILS'].image_urls[0]
            if pokestop.id not in FORT_CACHE.pokestop_names:
                db_proc.add(normalized)
        except KeyError:
            self.log.error("Missing Pokestop data in fort_details response. {}".format(responses))

        request = self.api.create_request()
        request.fort_search(fort_id = pokestop.id,
                            player_latitude = self.location[0],
                            player_longitude = self.location[1],
                            fort_latitude = pokestop_location[0],
                            fort_longitude = pokestop_location[1])
        responses = await self.call(request, action=2)

        try:
            result = responses['FORT_SEARCH'].result
        except KeyError:
            self.log.warning('Invalid Pokéstop spinning response.')
            self.error_code = '!'
            return

        if result == 1:
            self.log.info('Spun {}.', name)
        elif result == 2:
            self.log.info('The server said {} was out of spinning range. {:.1f}m {:.1f}{}',
                name, distance, self.speed, UNIT_STRING)
        elif result == 3:
            self.log.warning('{} was in the cooldown period.', name)
        elif result == 4:
            self.log.warning('Could not spin {} because inventory was full. {}',
                name, self.bag_items)
            self.inventory_timestamp = 0
        elif result == 5:
            self.log.warning('Could not spin {} because the daily limit was reached.', name)
            self.pokestops = False
        else:
            self.log.warning('Failed spinning {}: {}', name, result)

        self.next_spin = time() + conf.SPIN_COOLDOWN
        self.error_code = '!'

    async def encounter(self, pokemon, spawn_id):
        distance_to_pokemon = get_distance(self.location, (pokemon['lat'], pokemon['lon']))

        self.error_code = '~'

        if distance_to_pokemon > 48:
            percent = 1 - (47 / distance_to_pokemon)
            lat_change = (self.location[0] - pokemon['lat']) * percent
            lon_change = (self.location[1] - pokemon['lon']) * percent
            self.location = (
                self.location[0] - lat_change,
                self.location[1] - lon_change)
            self.altitude = uniform(self.altitude - 2, self.altitude + 2)
            self.api.set_position(*self.location, self.altitude)
            delay_required = min((distance_to_pokemon * percent) / 8, 1.1)
        else:
            self.simulate_jitter()
            delay_required = 1.1

        await self.random_sleep(delay_required, delay_required + 1.5)

        request = self.api.create_request()
        request = request.encounter(encounter_id=pokemon['encounter_id'],
                                    spawn_point_id=spawn_id,
                                    player_latitude=self.location[0],
                                    player_longitude=self.location[1])

        responses = await self.call(request, action=2.25)

        try:
            pdata = responses['ENCOUNTER'].wild_pokemon.pokemon_data
            pokemon['move_1'] = pdata.move_1
            pokemon['move_2'] = pdata.move_2
            pokemon['individual_attack'] = pdata.individual_attack
            pokemon['individual_defense'] = pdata.individual_defense
            pokemon['individual_stamina'] = pdata.individual_stamina
            pokemon['height'] = pdata.height_m
            pokemon['weight'] = pdata.weight_kg
            pokemon['gender'] = pdata.pokemon_display.gender
            pokemon['cp'] = pdata.cp
            pokemon['level'] = calc_pokemon_level(pdata.cp_multiplier)
        except KeyError:
            self.log.error('Missing encounter response.')
        self.error_code = '!'

    async def clean_bag(self):
        self.error_code = '|'
        rec_items = {}
        limits = conf.ITEM_LIMITS
        for item, count in self.items.items():
            if item in limits and count > limits[item]:
                discard = count - limits[item]
                if discard > 50:
                    rec_items[item] = randint(50, discard)
                else:
                    rec_items[item] = discard

        removed = 0
        for item, count in rec_items.items():
            request = self.api.create_request()
            request.recycle_inventory_item(item_id=item, count=count)
            responses = await self.call(request, action=2)

            try:
                if responses['RECYCLE_INVENTORY_ITEM'].result != 1:
                    self.log.warning("Failed to remove item {}", item)
                else:
                    removed += count
            except KeyError:
                self.log.warning("Failed to remove item {}", item)
        self.log.info("Removed {} items", removed)
        self.error_code = '!'

    async def incubate_eggs(self):
        # copy the deque, as self.call could modify it as it updates the inventory
        incubators = self.unused_incubators.copy()
        for egg in sorted(self.eggs.values(), key=lambda x: x.egg_km_walked_target):
            if not incubators:
                break

            if egg.egg_incubator_id:
                continue

            inc = incubators.pop()
            if inc.item_id == 901 or egg.egg_km_walked_target > 9:
                request = self.api.create_request()
                request.use_item_egg_incubator(item_id=inc.id, pokemon_id=egg.id)
                responses = await self.call(request, action=4.5)

                try:
                    ret = responses['USE_ITEM_EGG_INCUBATOR'].result
                    if ret == 4:
                        self.log.warning("Failed to use incubator because it was already in use.")
                    elif ret != 1:
                        self.log.warning("Failed to apply incubator {} on {}, code: {}",
                            inc.id, egg.id, ret)
                except (KeyError, AttributeError):
                    self.log.error('Invalid response to USE_ITEM_EGG_INCUBATOR')

        self.unused_incubators = incubators

    async def handle_captcha(self, challenge_url):
        if self.num_captchas >= conf.CAPTCHAS_ALLOWED:
            self.log.error("{} encountered too many CAPTCHAs, removing.", self.username)
            raise CaptchaException

        self.error_code = 'C'
        self.num_captchas += 1

        session = SessionManager.get()
        try:
            params = {
                'key': conf.CAPTCHA_KEY,
                'method': 'userrecaptcha',
                'googlekey': '6LeeTScTAAAAADqvhqVMhPpr_vB9D364Ia-1dSgK',
                'pageurl': challenge_url,
                'json': 1
            }
            async with session.post('http://2captcha.com/in.php', params=params) as resp:
                response = await resp.json(loads=json_loads)
        except CancelledError:
            raise
        except Exception as e:
            self.log.error('Got an error while trying to solve CAPTCHA. '
                           'Check your API Key and account balance.')
            raise CaptchaSolveException from e

        code = response.get('request')
        if response.get('status') != 1:
            if code in ('ERROR_WRONG_USER_KEY', 'ERROR_KEY_DOES_NOT_EXIST', 'ERROR_ZERO_BALANCE'):
                conf.CAPTCHA_KEY = None
                self.log.error('2Captcha reported: {}, disabling CAPTCHA solving', code)
            else:
                self.log.error("Failed to submit CAPTCHA for solving: {}", code)
            raise CaptchaSolveException

        try:
            # Get the response, retry every 5 seconds if it's not ready
            params = {
                'key': conf.CAPTCHA_KEY,
                'action': 'get',
                'id': code,
                'json': 1
            }
            while True:
                async with session.get("http://2captcha.com/res.php", params=params, timeout=20) as resp:
                    response = await resp.json(loads=json_loads)
                if response.get('request') != 'CAPCHA_NOT_READY':
                    break
                await sleep(5, loop=LOOP)
        except CancelledError:
            raise
        except Exception as e:
            self.log.error('Got an error while trying to solve CAPTCHA. '
                              'Check your API Key and account balance.')
            raise CaptchaSolveException from e

        token = response.get('request')
        if not response.get('status') == 1:
            self.log.error("Failed to get CAPTCHA response: {}", token)
            raise CaptchaSolveException

        request = self.api.create_request()
        request.verify_challenge(token=token)
        await self.call(request, action=4)
        self.update_accounts_dict()
        self.log.warning("Successfully solved CAPTCHA")

    def simulate_jitter(self, amount=0.00002):
        '''Slightly randomize location, by up to ~3 meters by default.'''
        self.location = randomize_point(self.location)
        self.altitude = uniform(self.altitude - 1, self.altitude + 1)
        self.api.set_position(*self.location, self.altitude)

    def update_accounts_dict(self):
        self.account['location'] = self.location
        self.account['time'] = self.last_request
        self.account['inventory_timestamp'] = self.inventory_timestamp
        if self.player_level:
            self.account['level'] = self.player_level

        try:
            self.account['auth'] = self.api.auth_provider._access_token
            self.account['expiry'] = self.api.auth_provider._access_token_expiry
        except AttributeError:
            pass

        ACCOUNTS[self.username] = self.account

    async def remove_account(self):
        self.error_code = 'REMOVING'
        self.log.warning('Removing {} due to ban.', self.username)
        self.account['banned'] = True
        self.update_accounts_dict()
        await self.new_account()

    async def bench_account(self):
        self.error_code = 'BENCHING'
        self.log.warning('Swapping {} due to CAPTCHA.', self.username)
        self.account['captcha'] = True
        self.update_accounts_dict()
        self.captcha_queue.put(self.account)
        await self.new_account()

    async def lock_and_swap(self, minutes):
        async with self.busy:
            self.error_code = 'SWAPPING'
            h, m = divmod(int(minutes), 60)
            if h:
                timestr = '{}h{}m'.format(h, m)
            else:
                timestr = '{}m'.format(m)
            self.log.warning('Swapping {} which had been running for {}.', self.username, timestr)
            self.update_accounts_dict()
            self.extra_queue.put(self.account)
            await self.new_account()

    async def swap_account(self, reason=''):
        self.error_code = 'SWAPPING'
        self.log.warning('Swapping out {} because {}.', self.username, reason)
        self.update_accounts_dict()
        self.extra_queue.put(self.account)
        await self.new_account()

    async def new_account(self):
        if (conf.CAPTCHA_KEY
                and (conf.FAVOR_CAPTCHA or self.extra_queue.empty())
                and not self.captcha_queue.empty()):
            self.account = self.captcha_queue.get()
        else:
            try:
                self.account = self.extra_queue.get_nowait()
            except Empty:
                self.account = await run_threaded(self.extra_queue.get)
        self.username = self.account['username']
        try:
            self.location = self.account['location'][:2]
        except KeyError:
            self.location = get_start_coords(self.worker_no)
        self.inventory_timestamp = self.account.get('inventory_timestamp', 0) if self.items else 0
        self.player_level = self.account.get('level')
        self.last_request = self.account.get('time', 0)
        self.last_action = self.last_request
        self.last_gmo = self.last_request
        try:
            self.items = self.account['items']
            self.bag_items = sum(self.items.values())
        except KeyError:
            self.account['items'] = {}
            self.items = self.account['items']
        self.num_captchas = 0
        self.eggs = {}
        self.unused_incubators = deque()
        self.initialize_api()
        self.error_code = None

    def within_distance(self, fort, max_distance=445):
        gym_location = fort.latitude, fort.longitude
        distance = get_distance(self.location, gym_location)

        if distance > max_distance:
            return False

        return True

    def prioritize_forts(self, map_cell_forts):

        # Filter gyms that are nearby 
        forts = [ x for x in map_cell_forts if x.type == 0 and self.within_distance(x, max_distance=445)]

        raids_to_check = [ x for x in forts if x.HasField("raid_info") and (x not in RAID_CACHE)]
        gyms_to_check = [ x for x in forts if not x.HasField("raid_info") and (x not in FORT_CACHE)]

        # Order oldest first
        raids_to_check.sort(key=lambda x: x.last_modified_timestamp_ms, reverse=False)
        gyms_to_check.sort(key=lambda x: x.last_modified_timestamp_ms, reverse=False)

        # Prioritize raids over normal gyms
        forts_to_check = raids_to_check +  gyms_to_check

        # Get the head
        fort_to_check = forts_to_check[0] if len(forts_to_check) > 0 else None
        return fort_to_check

    def unset_code(self):
        self.error_code = None

    @staticmethod
    def normalize_pokemon(raw, spawn_int=conf.SPAWN_ID_INT):
        """Normalizes data coming from API into something acceptable by db"""
        tsm = raw.last_modified_timestamp_ms
        tss = round(tsm / 1000)
        tth = raw.time_till_hidden_ms
        norm = {
            'type': 'pokemon',
            'encounter_id': raw.encounter_id,
            'pokemon_id': raw.pokemon_data.pokemon_id,
            'lat': raw.latitude,
            'lon': raw.longitude,
            'spawn_id': int(raw.spawn_point_id, 16) if spawn_int else raw.spawn_point_id,
            'seen': tss,
            'gender': raw.pokemon_data.pokemon_display.gender,
            'form': raw.pokemon_data.pokemon_display.form
        }
        if tth > 0 and tth <= 90000:
            norm['expire_timestamp'] = round((tsm + tth) / 1000)
            norm['time_till_hidden'] = tth / 1000
            norm['inferred'] = False
        else:
            despawn = spawns.get_despawn_time(norm['spawn_id'], tss)
            if despawn:
                norm['expire_timestamp'] = despawn
                norm['time_till_hidden'] = despawn - tss
                norm['inferred'] = True
            else:
                norm['type'] = 'mystery'
        return norm

    @staticmethod
    def normalize_lured(raw, now):
        lure = raw.lure_info
        return {
            'type': 'pokemon',
            'encounter_id': lure.encounter_id,
            'pokemon_id': lure.active_pokemon_id,
            'expire_timestamp': lure.lure_expires_timestamp_ms // 1000,
            'lat': raw.latitude,
            'lon': raw.longitude,
            'spawn_id': 0 if conf.SPAWN_ID_INT else 'LURED',
            'time_till_hidden': (lure.lure_expires_timestamp_ms - now) / 1000,
            'inferred': 'pokestop'
        }

    @staticmethod
    def normalize_gym(raw):
        return {
            'type': 'fort',
            'external_id': raw.id,
            'lat': raw.latitude,
            'lon': raw.longitude,
            'team': raw.owned_by_team,
            'guard_pokemon_id': raw.guard_pokemon_id,
            'last_modified': raw.last_modified_timestamp_ms // 1000,
            'is_in_battle': raw.is_in_battle,
            'slots_available': raw.gym_display.slots_available,
            'gym_defenders': [],
        }

    @staticmethod
    def normalize_raid(raw):
        obj = {
            'type': 'raid',
            'external_id': raw.raid_info.raid_seed,
            'fort_id': raw.id,
            'level': raw.raid_info.raid_level,
            'pokemon_id': 0,
            'time_spawn': raw.raid_info.raid_spawn_ms // 1000,
            'time_battle': raw.raid_info.raid_battle_ms // 1000,
            'time_end': raw.raid_info.raid_end_ms // 1000,
            'cp': 0,
            'move_1': 0,
            'move_2': 0,
        }
        if raw.raid_info.HasField('raid_pokemon'):
            obj['pokemon_id'] = raw.raid_info.raid_pokemon.pokemon_id
            obj['cp'] = raw.raid_info.raid_pokemon.cp
            obj['move_1'] = raw.raid_info.raid_pokemon.move_1
            obj['move_2'] = raw.raid_info.raid_pokemon.move_2
        return obj

    @staticmethod
    def normalize_gym_defender(raw):
        pokemon = raw.motivated_pokemon.pokemon

        obj = {
            'type': 'gym_defender',
            'external_id': pokemon.id,
            'pokemon_id': pokemon.pokemon_id,
            'owner_name': pokemon.owner_name,
            'nickname': pokemon.nickname,
            'cp': pokemon.cp,
            'stamina': pokemon.stamina,
            'stamina_max': pokemon.stamina_max,
            'atk_iv': pokemon.individual_attack,
            'def_iv': pokemon.individual_defense,
            'sta_iv': pokemon.individual_stamina,
            'move_1': pokemon.move_1,
            'move_2': pokemon.move_2,
            'battles_attacked': pokemon.battles_attacked,
            'battles_defended': pokemon.battles_defended,
            'num_upgrades': 0,
        }

        if hasattr(pokemon, 'num_upgrades'):
            obj['num_upgrades'] = pokemon.num_upgrades

        return obj


    @staticmethod
    def normalize_pokestop(raw):
        return {
            'type': 'pokestop',
            'external_id': raw.id,
            'lat': raw.latitude,
            'lon': raw.longitude,
            'name': None,
            'url': None
        }

    @staticmethod
    async def random_sleep(minimum=10.1, maximum=14, loop=LOOP):
        """Sleeps for a bit"""
        await sleep(uniform(minimum, maximum), loop=loop)

    @property
    def start_time(self):
        return self.api.start_time

    @property
    def status(self):
        """Returns status message to be displayed in status screen"""
        if self.error_code:
            msg = self.error_code
        else:
            msg = 'P{seen}'.format(
                seen=self.total_seen
            )
        return '[W{worker_no}: {msg}]'.format(
            worker_no=self.worker_no,
            msg=msg
        )

    @property
    def authenticated(self):
        try:
            return self.api.auth_provider.authenticated
        except AttributeError:
            return False


class HandleStub:
    def cancel(self):
        pass


class EmptyGMOException(Exception):
    """Raised when the GMO response is empty."""


class CaptchaException(Exception):
    """Raised when a CAPTCHA is needed."""


class CaptchaSolveException(Exception):
    """Raised when solving a CAPTCHA has failed."""<|MERGE_RESOLUTION|>--- conflicted
+++ resolved
@@ -12,11 +12,7 @@
 from pogeo import get_distance
 
 from .db import FORT_CACHE, MYSTERY_CACHE, SIGHTING_CACHE, RAID_CACHE
-<<<<<<< HEAD
 from .utils import round_coords, load_pickle, get_device_info, get_start_coords, Units, randomize_point, calc_pokemon_level
-=======
-from .utils import round_coords, load_pickle, get_device_info, get_start_coords, Units, randomize_point
->>>>>>> 16a11870
 from .shared import get_logger, LOOP, SessionManager, run_threaded, ACCOUNTS
 from . import altitudes, avatar, bounds, db_proc, spawns, sanitized as conf
 
@@ -847,18 +843,10 @@
                 else:
                     normalized_fort = self.normalize_gym(fort)
                     if fort not in FORT_CACHE:
-<<<<<<< HEAD
-                        if (self.gyms and time() > self.next_gym and self.smart_throttle(1)):
-=======
-                        #self.log.info("PRIORITY_FORT {}, fort_id: {}, smart_throttle: {}, same: {}, time: {}", 
-                        #        priority_fort, fort.id, self.smart_throttle(1),
-                        #        priority_fort.id == fort.id if priority_fort else False,
-                        #        time() > self.next_gym)
                         if (priority_fort and
                                 self.gyms and
                                 priority_fort.id == fort.id and
                                 time() > self.next_gym and self.smart_throttle(1)):
->>>>>>> 16a11870
                             gym = await self.gym_get_info(normalized_fort)
                             if gym:
                                 self.log.info('Got gym info for {}', normalized_fort["name"])
@@ -941,14 +929,6 @@
 
     async def gym_get_info(self, gym):
         self.error_code = 'G'
-<<<<<<< HEAD
-        gym_location = gym['lat'], gym['lon']
-        distance = get_distance(self.location, gym_location)
-
-        if distance > 150:
-            return False
-=======
->>>>>>> 16a11870
 
         # randomize location up to ~1.4 meters
         self.simulate_jitter(amount=0.00001)
