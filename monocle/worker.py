--- conflicted
+++ resolved
@@ -819,12 +819,6 @@
                 normalized = self.normalize_pokemon(pokemon, username=self.username)
                 seen_target = seen_target or normalized['spawn_id'] == spawn_id
 
-<<<<<<< HEAD
-                if normalized in SIGHTING_CACHE:
-                    continue
-                        
-                if 'expire_timestamp' in normalized:
-=======
                 # This line does not only checks the cache, it also updates the mystery seen time.
                 # Tricky.
                 in_mystery_cache = normalized in MYSTERY_CACHE
@@ -840,7 +834,6 @@
                 if normalized in SIGHTING_CACHE:
                     continue
                 elif 'expire_timestamp' in normalized:
->>>>>>> d82cf34a
                     SIGHTING_CACHE.add(normalized)
                     if normalized.get('expire_timestamp',0) <= time():
                         continue
@@ -1467,11 +1460,7 @@
             'pokemon_id': raw.pokemon_data.pokemon_id,
             'lat': raw.latitude,
             'lon': raw.longitude,
-<<<<<<< HEAD
-            'spawn_id': int(raw.spawn_point_id, 16),
-=======
             'spawn_id': spawn_id,
->>>>>>> d82cf34a
             'seen': tss,
             'gender': raw.pokemon_data.pokemon_display.gender,
             'form': raw.pokemon_data.pokemon_display.form,
