from asyncio import gather, Lock, Semaphore, sleep, CancelledError
from collections import deque
from time import time, monotonic
from queue import Empty
from itertools import cycle
from sys import exit
from distutils.version import StrictVersion

from aiohttp import ClientSession
from aiopogo import PGoApi, HashServer, json_loads, exceptions as ex
from aiopogo.auth_ptc import AuthPtc
from cyrandom import choice, randint, uniform
from pogeo import get_distance

from .db import FORT_CACHE, MYSTERY_CACHE, SIGHTING_CACHE, RAID_CACHE
<<<<<<< HEAD
from .utils import round_coords, load_pickle, get_device_info, get_start_coords, Units, randomize_point
=======
from .utils import round_coords, load_pickle, get_device_info, get_start_coords, Units, randomize_point, calc_pokemon_level
>>>>>>> 02164573
from .shared import get_logger, LOOP, SessionManager, run_threaded, ACCOUNTS
from .sb import SbDetector, SbAccountException
from . import altitudes, avatar, bounds, db_proc, spawns, sanitized as conf

if conf.NOTIFY or conf.NOTIFY_RAIDS:
    from .notification import Notifier

if conf.CACHE_CELLS:
    from array import typecodes
    if 'Q' in typecodes:
        from pogeo import get_cell_ids_compact as _pogeo_cell_ids
    else:
        from pogeo import get_cell_ids as _pogeo_cell_ids
else:
    from pogeo import get_cell_ids as _pogeo_cell_ids

if conf.SB_DETECTOR:
    sb_detector = SbDetector()
else:
    sb_detector = None

_unit = getattr(Units, conf.SPEED_UNIT.lower())
if conf.SPIN_POKESTOPS:
    if _unit is Units.miles:
        SPINNING_SPEED_LIMIT = 21
        UNIT_STRING = "MPH"
    elif _unit is Units.kilometers:
        SPINNING_SPEED_LIMIT = 34
        UNIT_STRING = "KMH"
    elif _unit is Units.meters:
        SPINNING_SPEED_LIMIT = 34000
        UNIT_STRING = "m/h"
UNIT = _unit.value
del _unit


class Worker:
    """Single worker walking on the map"""

    download_hash = ''
    scan_delay = conf.SCAN_DELAY if conf.SCAN_DELAY >= 10 else 10
    g = {'seen': 0, 'captchas': 0}

    if conf.CACHE_CELLS:
        cells = load_pickle('cells') or {}

        @classmethod
        def get_cell_ids(cls, point):
            rounded = round_coords(point, 4)
            try:
                return cls.cells[rounded]
            except KeyError:
                cells = _pogeo_cell_ids(rounded)
                cls.cells[rounded] = cells
                return cells
    else:
        get_cell_ids = _pogeo_cell_ids

    login_semaphore = Semaphore(conf.SIMULTANEOUS_LOGINS, loop=LOOP)
    sim_semaphore = Semaphore(conf.SIMULTANEOUS_SIMULATION, loop=LOOP)

    multiproxy = False
    if conf.PROXIES:
        if len(conf.PROXIES) > 1:
            multiproxy = True
        proxies = cycle(conf.PROXIES)
    else:
        proxies = None

    if conf.NOTIFY or conf.NOTIFY_RAIDS:
        notifier = Notifier()

    def __init__(self, worker_no):
        self.worker_no = worker_no
        self.log = get_logger('worker-{}'.format(worker_no))
        # account information
        try:
            self.account = self.extra_queue.get_nowait()
        except Empty as e:
            try:
                self.account = self.captcha_queue.get_nowait()
            except Empty as e:
                raise ValueError("You don't have enough accounts for the number of workers specified in GRID.") from e
        self.username = self.account['username']
        try:
            self.location = self.account['location'][:2]
        except KeyError:
            self.location = get_start_coords(worker_no)
        self.altitude = None
        # last time of any request
        self.last_request = self.account.get('time', 0)
        # last time of a request that requires user interaction in the game
        self.last_action = self.last_request
        # last time of a GetMapObjects request
        self.last_gmo = self.last_request
        try:
            self.items = self.account['items']
            self.bag_items = sum(self.items.values())
        except KeyError:
            self.account['items'] = {}
            self.items = self.account['items']
        self.inventory_timestamp = self.account.get('inventory_timestamp', 0) if self.items else 0
        self.player_level = self.account.get('level')
        self.num_captchas = 0
        self.eggs = {}
        self.unused_incubators = deque()
        self.initialize_api()
        # State variables
        self.busy = Lock(loop=LOOP)
        # Other variables
        self.after_spawn = 0
        self.speed = 0
        self.total_seen = 0
        self.error_code = 'INIT'
        self.item_capacity = 350
        self.visits = 0
        self.pokestops = conf.SPIN_POKESTOPS
        self.gyms = conf.GET_GYM_DETAILS
        self.next_spin = 0
        self.handle = HandleStub()
        self.next_gym = 0

    def initialize_api(self):
        device_info = get_device_info(self.account)
        self.empty_visits = 0

        self.api = PGoApi(device_info=device_info)
        self.api.set_position(*self.location, self.altitude)
        if self.proxies:
            self.api.proxy = next(self.proxies)
        try:
            if self.account['provider'] == 'ptc' and 'auth' in self.account:
                self.api.auth_provider = AuthPtc(username=self.username, password=self.account['password'], timeout=conf.LOGIN_TIMEOUT)
                self.api.auth_provider._access_token = self.account['auth']
                self.api.auth_provider._access_token_expiry = self.account['expiry']
                if self.api.auth_provider.check_access_token():
                    self.api.auth_provider.authenticated = True
        except KeyError:
            pass

    def swap_proxy(self):
        proxy = self.api.proxy
        while proxy == self.api.proxy:
            self.api.proxy = next(self.proxies)

    async def login(self, reauth=False):
        """Logs worker in and prepares for scanning"""
        self.log.info('Trying to log in')

        for attempt in range(-1, conf.MAX_RETRIES):
            try:
                self.error_code = '»'
                async with self.login_semaphore:
                    self.error_code = 'LOGIN'
                    await self.api.set_authentication(
                        username=self.username,
                        password=self.account['password'],
                        provider=self.account.get('provider') or 'ptc',
                        timeout=conf.LOGIN_TIMEOUT
                    )
            except ex.UnexpectedAuthError as e:
                await self.swap_account('unexpected auth error')
            except ex.AuthException as e:
                err = e
                await sleep(2, loop=LOOP)
            else:
                err = None
                break
        if reauth:
            if err:
                self.error_code = 'NOT AUTHENTICATED'
                self.log.info('Re-auth error on {}: {}', self.username, err)
                return False
            self.error_code = None
            return True
        if err:
            raise err

        self.error_code = '°'
        version = 7301
        async with self.sim_semaphore:
            self.error_code = 'APP SIMULATION'
            if conf.APP_SIMULATION:
                await self.app_simulation_login(version)
            else:
                await self.download_remote_config(version)

        self.error_code = None
        return True

    async def get_player(self):
        request = self.api.create_request()
        request.get_player(player_locale=conf.PLAYER_LOCALE)

        responses = await self.call(request, chain=False)

        tutorial_state = None
        try:
            get_player = responses['GET_PLAYER']

            if get_player.warn:
                raise ex.WarnAccountException
            if get_player.banned:
                raise ex.BannedAccountException

            player_data = get_player.player_data
            tutorial_state = player_data.tutorial_state

            # API can return 0 as capacity.
            if player_data.max_item_storage != 0:
                self.item_capacity = player_data.max_item_storage

            if 'created' not in self.account:
                self.account['created'] = player_data.creation_timestamp_ms / 1000
        except (KeyError, TypeError, AttributeError):
            pass
        return tutorial_state

    async def download_remote_config(self, version):
        request = self.api.create_request()
        request.download_remote_config_version(platform=1, app_version=version)
        responses = await self.call(request, buddy=False, settings=True, inbox=False, dl_hash=False)

        try:
            inventory_items = responses['GET_INVENTORY'].inventory_delta.inventory_items
            for item in inventory_items:
                level = item.inventory_item_data.player_stats.level
                if level:
                    self.player_level = level
                    break
        except KeyError:
            pass

        await self.random_sleep(.78, 1.05)
        try:
            remote_config = responses['DOWNLOAD_REMOTE_CONFIG_VERSION']
            return (
                remote_config.asset_digest_timestamp_ms / 1000000,
                remote_config.item_templates_timestamp_ms / 1000)
        except KeyError:
            return 0.0, 0.0

    async def set_avatar(self, tutorial=False):
        plater_avatar = avatar.new()
        request = self.api.create_request()
        request.list_avatar_customizations(
            avatar_type=plater_avatar['avatar'],
            slot=tuple(),
            filters=(2,)
        )
        await self.call(request, buddy=not tutorial, inbox=False, action=5)
        await self.random_sleep(7, 14)

        request = self.api.create_request()
        request.set_avatar(player_avatar=plater_avatar)
        await self.call(request, buddy=not tutorial, inbox=False, action=2)

        if tutorial:
            await self.random_sleep(.5, 4)

            request = self.api.create_request()
            request.mark_tutorial_complete(tutorials_completed=(1,))
            await self.call(request, buddy=False, inbox=False)

        await self.random_sleep(.5, 1)

        request = self.api.create_request()
        request.get_player_profile()
        await self.call(request, inbox=False, action=1)

    async def app_simulation_login(self, version):
        self.log.info('Starting RPC login sequence (iOS app simulation)')

        # empty request
        request = self.api.create_request()
        await self.call(request, chain=False)
        await self.random_sleep(.43, .97)

        # request 1: get_player
        tutorial_state = await self.get_player()
        await self.random_sleep(.53, 1.1)

        # request 2: download_remote_config_version
        asset_time, template_time = await self.download_remote_config(version)

        if asset_time > self.account.get('asset_time', 0.0):
            # request 3: get_asset_digest
            i = randint(0, 3)
            result = 2
            page_offset = 0
            page_timestamp = 0
            while result == 2:
                request = self.api.create_request()
                request.get_asset_digest(
                    platform=1,
                    app_version=version,
                    paginate=True,
                    page_offset=page_offset,
                    page_timestamp=page_timestamp)
                responses = await self.call(request, buddy=False, settings=True, inbox=False)
                if i > 2:
                    await sleep(1.45)
                    i = 0
                else:
                    i += 1
                    await sleep(.2)
                try:
                    response = responses['GET_ASSET_DIGEST']
                except KeyError:
                    break
                result = response.result
                page_offset = response.page_offset
                page_timestamp = response.timestamp_ms
            self.account['asset_time'] = asset_time

        if template_time > self.account.get('template_time', 0.0):
            # request 4: download_item_templates
            i = randint(0, 3)
            result = 2
            page_offset = 0
            page_timestamp = 0
            while result == 2:
                request = self.api.create_request()
                request.download_item_templates(
                    paginate=True,
                    page_offset=page_offset,
                    page_timestamp=page_timestamp)
                responses = await self.call(request, buddy=False, settings=True, inbox=False)
                if i > 2:
                    await sleep(1.5)
                    i = 0
                else:
                    i += 1
                    await sleep(.25)
                try:
                    response = responses['DOWNLOAD_ITEM_TEMPLATES']
                except KeyError:
                    break
                result = response.result
                page_offset = response.page_offset
                page_timestamp = response.timestamp_ms

            self.account['template_time'] = template_time

        if (conf.COMPLETE_TUTORIAL and
                tutorial_state is not None and
                not all(x in tutorial_state for x in (0, 1, 3, 4, 7))):
            self.log.warning('{} is starting tutorial', self.username)
            await self.complete_tutorial(tutorial_state)
        else:
            # request 5: get_player_profile
            request = self.api.create_request()
            request.get_player_profile()
            await self.call(request, settings=True, inbox=False)
            await self.random_sleep(.2, .3)

            if self.player_level:
                # request 6: level_up_rewards
                request = self.api.create_request()
                request.level_up_rewards(level=self.player_level)
                await self.call(request, settings=True)
                await self.random_sleep(.45, .7)
            else:
                self.log.warning('No player level')

            request = self.api.create_request()
            request.get_store_items()
            await self.call(request, chain=False)
            await self.random_sleep(.43, .97)

            self.log.info('Finished RPC login sequence (iOS app simulation)')
            await self.random_sleep(.5, 1.3)
        self.error_code = None
        return True

    async def complete_tutorial(self, tutorial_state):
        self.error_code = 'TUTORIAL'
        if 0 not in tutorial_state:
            # legal screen
            request = self.api.create_request()
            request.mark_tutorial_complete(tutorials_completed=(0,))
            await self.call(request, buddy=False, inbox=False)

            await self.random_sleep(.35, .525)

            request = self.api.create_request()
            request.get_player(player_locale=conf.PLAYER_LOCALE)
            await self.call(request, buddy=False, inbox=False)
            await sleep(1)

        if 1 not in tutorial_state:
            # avatar selection
            await self.set_avatar(tutorial=True)

        starter_id = None
        if 3 not in tutorial_state:
            # encounter tutorial
            await self.random_sleep(.7, .9)
            request = self.api.create_request()
            request.get_download_urls(asset_id=
                ('1a3c2816-65fa-4b97-90eb-0b301c064b7a/1487275569649000',
                'aa8f7687-a022-4773-b900-3a8c170e9aea/1487275581132582',
                'e89109b0-9a54-40fe-8431-12f7826c8194/1487275593635524'))
            await self.call(request, inbox=False)

            await self.random_sleep(7, 10.3)
            request = self.api.create_request()
            starter = choice((1, 4, 7))
            request.encounter_tutorial_complete(pokemon_id=starter)
            responses = await self.call(request, inbox=False, action=1)

            try:
                inventory = responses['GET_INVENTORY'].inventory_delta.inventory_items
                for item in inventory:
                    pokemon = item.inventory_item_data.pokemon_data
                    if pokemon.id:
                        starter_id = pokemon.id
                        break
            except (KeyError, TypeError):
                starter_id = None

            await self.random_sleep(.4, .5)
            request = self.api.create_request()
            request.get_player(player_locale=conf.PLAYER_LOCALE)
            await self.call(request, inbox=False)

        if 4 not in tutorial_state:
            # name selection
            await self.random_sleep(12, 18)
            request = self.api.create_request()
            request.claim_codename(codename=self.username)
            await self.call(request, inbox=False, action=2)

            await sleep(.7, loop=LOOP)
            request = self.api.create_request()
            request.get_player(player_locale=conf.PLAYER_LOCALE)
            await self.call(request, inbox=False)
            await sleep(.13, loop=LOOP)

            request = self.api.create_request()
            request.mark_tutorial_complete(tutorials_completed=(4,))
            await self.call(request, inbox=False)

        if 7 not in tutorial_state:
            # first time experience
            await self.random_sleep(3.9, 4.5)
            request = self.api.create_request()
            request.mark_tutorial_complete(tutorials_completed=(7,))
            await self.call(request, inbox=False)

        if starter_id:
            await self.random_sleep(4, 5)
            request = self.api.create_request()
            request.set_buddy_pokemon(pokemon_id=starter_id)
            await self.call(request, inbox=False, action=2)
            await self.random_sleep(.8, 1.2)

        await sleep(.2, loop=LOOP)
        return True

    def update_inventory(self, inventory_items):
        for thing in inventory_items:
            obj = thing.inventory_item_data
            if obj.HasField('item'):
                item = obj.item
                self.items[item.item_id] = item.count
                self.bag_items = sum(self.items.values())
            elif conf.INCUBATE_EGGS:
                if obj.HasField('pokemon_data') and obj.pokemon_data.is_egg:
                    egg = obj.pokemon_data
                    self.eggs[egg.id] = egg
                elif obj.HasField('egg_incubators'):
                    self.unused_incubators.clear()
                    for item in obj.egg_incubators.egg_incubator:
                        if item.pokemon_id:
                            continue
                        if item.item_id == 901:
                            self.unused_incubators.append(item)
                        else:
                            self.unused_incubators.appendleft(item)

    async def call(self, request, chain=True, buddy=True, settings=False, inbox=True, dl_hash=True, action=None):
        if chain:
            request.check_challenge()
            request.get_hatched_eggs()
            request.get_inventory(last_timestamp_ms=self.inventory_timestamp)
            request.check_awarded_badges()
            if settings:
                if dl_hash:
                    request.download_settings(hash=self.download_hash)
                else:
                    request.download_settings()
            if buddy:
                request.get_buddy_walked()
            if inbox:
                request.get_inbox(is_history=True)

        if action:
            now = time()
            # wait for the time required, or at least a half-second
            if self.last_action > now + .5:
                await sleep(self.last_action - now, loop=LOOP)
            else:
                await sleep(0.5, loop=LOOP)

        response = None
        err = None
        for attempt in range(-1, conf.MAX_RETRIES):
            try:
                responses = await request.call()
                self.last_request = time()
                err = None
                break
            except (ex.NotLoggedInException, ex.AuthException) as e:
                self.log.info('Auth error on {}: {}', self.username, e)
                err = e
                await sleep(3, loop=LOOP)
                if not await self.login(reauth=True):
                    await self.swap_account(reason='reauth failed')
            except ex.TimeoutException as e:
                self.error_code = 'TIMEOUT'
                if not isinstance(e, type(err)):
                    err = e
                    self.log.warning('{}', e)
                await sleep(10, loop=LOOP)
            except ex.HashingOfflineException as e:
                if not isinstance(e, type(err)):
                    err = e
                    self.log.warning('{}', e)
                self.error_code = 'HASHING OFFLINE'
                await sleep(5, loop=LOOP)
            except ex.NianticOfflineException as e:
                if not isinstance(e, type(err)):
                    err = e
                    self.log.warning('{}', e)
                self.error_code = 'NIANTIC OFFLINE'
                await self.random_sleep()
            except ex.HashingQuotaExceededException as e:
                if not isinstance(e, type(err)):
                    err = e
                    self.log.warning('Exceeded your hashing quota, sleeping.')
                self.error_code = 'QUOTA EXCEEDED'
                refresh = HashServer.status.get('period')
                now = time()
                if refresh:
                    if refresh > now:
                        await sleep(refresh - now + 1, loop=LOOP)
                    else:
                        await sleep(5, loop=LOOP)
                else:
                    await sleep(30, loop=LOOP)
            except ex.BadRPCException:
                raise
            except ex.InvalidRPCException as e:
                self.last_request = time()
                if not isinstance(e, type(err)):
                    err = e
                    self.log.warning('{}', e)
                self.error_code = 'INVALID REQUEST'
                await self.random_sleep()
            except ex.ProxyException as e:
                if not isinstance(e, type(err)):
                    err = e
                self.error_code = 'PROXY ERROR'

                if self.multiproxy:
                    self.log.error('{}, swapping proxy.', e)
                    self.swap_proxy()
                else:
                    if not isinstance(e, type(err)):
                        self.log.error('{}', e)
                    await sleep(5, loop=LOOP)
            except (ex.MalformedResponseException, ex.UnexpectedResponseException) as e:
                self.last_request = time()
                if not isinstance(e, type(err)):
                    self.log.warning('{}', e)
                self.error_code = 'MALFORMED RESPONSE'
                await self.random_sleep()
        if err is not None:
            raise err

        if action:
            # pad for time that action would require
            self.last_action = self.last_request + action

        try:
            delta = responses['GET_INVENTORY'].inventory_delta
            self.inventory_timestamp = delta.new_timestamp_ms
            self.update_inventory(delta.inventory_items)
        except KeyError:
            pass

        if settings:
            try:
                dl_settings = responses['DOWNLOAD_SETTINGS']
                Worker.download_hash = dl_settings.hash
            except KeyError:
                self.log.info('Missing DOWNLOAD_SETTINGS response.')
            else:
                if (not dl_hash
                        and conf.FORCED_KILL
                        and dl_settings.settings.minimum_client_version != '0.73.1'):
                    forced_version = StrictVersion(dl_settings.settings.minimum_client_version)
                    if forced_version > StrictVersion('0.73.1'):
                        err = '{} is being forced, exiting.'.format(forced_version)
                        self.log.error(err)
                        print(err)
                        exit()
        try:
            challenge_url = responses['CHECK_CHALLENGE'].challenge_url
            if challenge_url != ' ':
                self.g['captchas'] += 1
                if conf.CAPTCHA_KEY:
                    self.log.warning('{} has encountered a CAPTCHA, trying to solve', self.username)
                    await self.handle_captcha(challenge_url)
                else:
                    raise CaptchaException
        except KeyError:
            pass
        return responses

    def travel_speed(self, point):
        '''Fast calculation of travel speed to point'''
        time_diff = max(time() - self.last_request, self.scan_delay)
        distance = get_distance(self.location, point, UNIT)
        # conversion from seconds to hours
        speed = (distance / time_diff) * 3600
        return speed

    async def bootstrap_visit(self, point):
        for _ in range(3):
            if await self.visit(point, bootstrap=True):
                return True
            self.error_code = '∞'
            self.simulate_jitter(0.00005)
        return False

    async def visit(self, point, spawn_id=None, bootstrap=False):
        """Wrapper for self.visit_point - runs it a few times before giving up

        Also is capable of restarting in case an error occurs.
        """
        try:
            if sb_detector:
                await sb_detector.detect(self.username)
            try:
                self.altitude = altitudes.get(point)
            except KeyError:
                self.altitude = await altitudes.fetch(point)
            self.location = point
            self.api.set_position(*self.location, self.altitude)
            if not self.authenticated:
                await self.login()
            return await self.visit_point(point, spawn_id, bootstrap)
        except ex.NotLoggedInException:
            self.error_code = 'NOT AUTHENTICATED'
            await sleep(1, loop=LOOP)
            if not await self.login(reauth=True):
                await self.swap_account(reason='reauth failed')
            return await self.visit(point, spawn_id, bootstrap)
        except ex.AuthException as e:
            self.log.warning('Auth error on {}: {}', self.username, e)
            self.error_code = 'NOT AUTHENTICATED'
            await sleep(3, loop=LOOP)
            await self.swap_account(reason='login failed')
        except CaptchaException:
            self.error_code = 'CAPTCHA'
            self.g['captchas'] += 1
            await sleep(1, loop=LOOP)
            await self.bench_account()
        except CaptchaSolveException:
            self.error_code = 'CAPTCHA'
            await sleep(1, loop=LOOP)
            await self.swap_account(reason='solving CAPTCHA failed')
        except ex.TempHashingBanException:
            self.error_code = 'HASHING BAN'
            self.log.error('Temporarily banned from hashing server for using invalid keys.')
            await sleep(185, loop=LOOP)
        except ex.WarnAccountException:
            self.error_code = 'WARN'
            self.log.warning('{} is warn', self.username)
            await sleep(1, loop=LOOP)
            await self.remove_account(flag='warn')
        except ex.BannedAccountException:
            self.error_code = 'BANNED'
            self.log.warning('{} is banned', self.username)
            await sleep(1, loop=LOOP)
            await self.remove_account(flag='banned')
        except SbAccountException:
            self.error_code = 'BANNED'
            self.log.warning('{} is shadow banned', self.username)
            await sleep(1, loop=LOOP)
            await self.remove_account(flag='sbanned')
        except ex.ProxyException as e:
            self.error_code = 'PROXY ERROR'

            if self.multiproxy:
                self.log.error('{} Swapping proxy.', e)
                self.swap_proxy()
            else:
                self.log.error('{}', e)
        except ex.TimeoutException as e:
            self.log.warning('{} Giving up.', e)
        except ex.NianticIPBannedException:
            self.error_code = 'IP BANNED'

            if self.multiproxy:
                self.log.warning('Swapping out {} due to IP ban.', self.api.proxy)
                self.swap_proxy()
            else:
                self.log.error('IP banned.')
        except ex.NianticOfflineException as e:
            await self.swap_account(reason='Niantic endpoint failure')
            self.log.warning('{}. Giving up.', e)
        except ex.ServerBusyOrOfflineException as e:
            self.log.warning('{} Giving up.', e)
        except ex.BadRPCException:
            self.error_code = 'BAD REQUEST'
            self.log.warning('{} received code 3 and is likely banned. Removing until next run.', self.username)
            await self.new_account()
        except ex.InvalidRPCException as e:
            self.log.warning('{} Giving up.', e)
        except ex.ExpiredHashKeyException as e:
            self.error_code = 'KEY EXPIRED'
            err = str(e)
            self.log.error(err)
            print(err)
            exit()
        except (ex.MalformedResponseException, ex.UnexpectedResponseException) as e:
            self.log.warning('{} Giving up.', e)
            self.error_code = 'MALFORMED RESPONSE'
        except EmptyGMOException as e:
            self.error_code = '0'
            self.log.warning('Empty GetMapObjects response for {}. Speed: {:.2f}', self.username, self.speed)
        except ex.HashServerException as e:
            self.log.warning('{}', e)
            self.error_code = 'HASHING ERROR'
        except ex.AiopogoError as e:
            self.log.exception(e.__class__.__name__)
            self.error_code = 'AIOPOGO ERROR'
        except CancelledError:
            self.log.warning('Visit cancelled.')
        except Exception as e:
            self.log.exception('A wild {} appeared!', e.__class__.__name__)
            self.error_code = 'EXCEPTION'
        return False

    async def visit_point(self, point, spawn_id, bootstrap,
            encounter_conf=conf.ENCOUNTER, notify_conf=conf.NOTIFY,
            more_points=conf.MORE_POINTS):
        self.handle.cancel()
        self.error_code = '∞' if bootstrap else '!'

        self.log.info('Visiting {0[0]:.4f},{0[1]:.4f}', point)
        start = time()

        cell_ids = self.get_cell_ids(point)
        since_timestamp_ms = (0,) * len(cell_ids)
        request = self.api.create_request()
        request.get_map_objects(cell_id=cell_ids,
                                since_timestamp_ms=since_timestamp_ms,
                                latitude=point[0],
                                longitude=point[1])

        diff = self.last_gmo + self.scan_delay - time()
        if diff > 0:
            await sleep(diff, loop=LOOP)
        responses = await self.call(request)
        self.last_gmo = self.last_request

        try:
            map_objects = responses['GET_MAP_OBJECTS']

            if map_objects.status != 1:
                error = 'GetMapObjects code for {}. Speed: {:.2f}'.format(self.username, self.speed)
                self.empty_visits += 1
                if self.empty_visits > 3:
                    reason = '{} empty visits'.format(self.empty_visits)
                    await self.swap_account(reason)
                raise ex.UnexpectedResponseException(error)
        except KeyError:
            await self.random_sleep(.5, 1)
            await self.get_player()
            raise ex.UnexpectedResponseException('Missing GetMapObjects response.')

        pokemon_seen = 0
        forts_seen = 0
        points_seen = 0
        seen_target = not spawn_id

        if conf.ITEM_LIMITS and self.bag_items >= self.item_capacity:
            await self.clean_bag()

        for map_cell in map_objects.map_cells:
            request_time_ms = map_cell.current_timestamp_ms
            for pokemon in map_cell.wild_pokemons:
                pokemon_seen += 1

                normalized = self.normalize_pokemon(pokemon, username=self.username)
                seen_target = seen_target or normalized['spawn_id'] == spawn_id

                is_new = (normalized not in SIGHTING_CACHE and
                        normalized not in MYSTERY_CACHE)
                should_encounter = (encounter_conf == 'all'
                        or (encounter_conf == 'some'
                            and normalized['pokemon_id'] in conf.ENCOUNTER_IDS))
                should_notify = (notify_conf and self.notifier.eligible(normalized))

                encountered = False

                if is_new and should_encounter:
                    if conf.PGSCOUT_ENDPOINT:
                        async with ClientSession(loop=LOOP) as session:
                            encountered = await self.pgscout(session, normalized, pokemon.spawn_point_id)

                    if (not encountered and self.player_level and self.player_level >= 30):
                        try:
                            await self.encounter(normalized, pokemon.spawn_point_id)
                            encountered = True
                        except CancelledError:
                            db_proc.add(normalized)
                            raise
                        except Exception as e:
                            self.log.warning('{} during encounter', e.__class__.__name__)

                if is_new and should_notify:
                    LOOP.create_task(self.notifier.notify(normalized, map_objects.time_of_day))

                db_proc.add(normalized)

            priority_fort = self.prioritize_forts(map_cell.forts)

            for fort in map_cell.forts:
                if not fort.enabled:
                    continue
                forts_seen += 1
                if fort.type == 1:  # pokestops
                    if fort.HasField('lure_info'):
                        norm = self.normalize_lured(fort, request_time_ms)
                        pokemon_seen += 1
                        if norm not in SIGHTING_CACHE:
                            db_proc.add(norm)
                    if (self.pokestops and
                            self.bag_items < self.item_capacity
                            and time() > self.next_spin
                            and (not conf.SMART_THROTTLE or
                            self.smart_throttle(2))):
                        cooldown = fort.cooldown_complete_timestamp_ms
                        if not cooldown or time() > cooldown / 1000:
                            await self.spin_pokestop(fort)
                    if fort.id not in FORT_CACHE.pokestops:
                        pokestop = self.normalize_pokestop(fort)
                        db_proc.add(pokestop)
                else:
<<<<<<< HEAD
                    if fort not in FORT_CACHE:
                        db_proc.add(self.normalize_gym(fort))
                    if fort.HasField('raid_info'):
                        if fort not in RAID_CACHE:
                            if conf.NOTIFY_RAIDS:
                                LOOP.create_task(self.notifier.notify_raid(fort))
                            raid = self.normalize_raid(fort)
                            db_proc.add(raid)
=======
                    normalized_fort = self.normalize_gym(fort)
                    if fort not in FORT_CACHE:
                        if (priority_fort and
                                self.gyms and
                                priority_fort.id == fort.id and
                                time() > self.next_gym and self.smart_throttle(1)):

                            gym = await self.gym_get_info(normalized_fort)
                            if gym:
                                self.log.info('Got gym info for {}', normalized_fort["name"])
                            db_proc.add(normalized_fort)
                        else:
                            db_proc.add(normalized_fort)
                    if fort.HasField('raid_info'):
                        if fort not in RAID_CACHE:
                            normalized_raid = self.normalize_raid(fort)
                            if (notify_conf and normalized_raid['time_end'] > int(time())):
                                LOOP.create_task(self.notifier.webhook_raid(normalized_raid, normalized_fort))
                            db_proc.add(normalized_raid)
>>>>>>> 02164573

            if more_points:
                try:
                    for p in map_cell.spawn_points:
                        points_seen += 1
                        p = p.latitude, p.longitude
                        if spawns.have_point(p) or p not in bounds:
                            continue
                        spawns.cell_points.add(p)
                except KeyError:
                    pass

        if spawn_id:
            db_proc.add({
                'type': 'target',
                'seen': seen_target,
                'spawn_id': spawn_id})

        if (conf.INCUBATE_EGGS and self.unused_incubators
                and self.eggs and self.smart_throttle()):
            await self.incubate_eggs()

        if pokemon_seen > 0:
            self.error_code = ':'
            self.total_seen += pokemon_seen
            self.g['seen'] += pokemon_seen
            self.empty_visits = 0
        else:
            self.empty_visits += 1
            if forts_seen == 0:
                self.log.warning('Nothing seen by {}. Speed: {:.2f}', self.username, self.speed)
                self.error_code = '0 SEEN'
            else:
                self.error_code = ','
            if self.empty_visits > 3 and not bootstrap:
                reason = '{} empty visits'.format(self.empty_visits)
                await self.swap_account(reason)
        self.visits += 1

        if conf.MAP_WORKERS:
            self.worker_dict.update([(self.worker_no,
                (point, start, self.speed, self.total_seen,
                self.visits, pokemon_seen))])
        self.log.info(
            'Point processed, {} Pokemon and {} forts seen by {}!',
            pokemon_seen,
            forts_seen,
            self.username
        )

        self.update_accounts_dict()
        self.handle = LOOP.call_later(60, self.unset_code)
        return pokemon_seen + forts_seen + points_seen


    async def pgscout(self, session, pokemon, spawn_id):
        try:
            async with session.get(
                    conf.PGSCOUT_ENDPOINT,
                    params={'pokemon_id': pokemon['pokemon_id'],
                            'encounter_id': pokemon['encounter_id'],
                            'spawn_point_id': spawn_id,
                            'latitude': str(pokemon['lat']),
                            'longitude': str(pokemon['lon'])},
                    timeout=conf.PGSCOUT_TIMEOUT) as resp:
                response = await resp.json(loads=json_loads)
            try:
                pokemon['move_1'] = response['move_1']
                pokemon['move_2'] = response['move_2']
                pokemon['individual_attack'] = response.get('iv_attack',0)
                pokemon['individual_defense'] = response.get('iv_defense',0)
                pokemon['individual_stamina'] = response.get('iv_stamina',0)
                pokemon['height'] = response['height']
                pokemon['weight'] = response['weight']
                pokemon['gender'] = response['gender']
                pokemon['form'] = response.get('form')
                pokemon['cp'] = response.get('cp')
                pokemon['level'] = calc_pokemon_level(response.get('cp_multiplier'))
                return True
            except KeyError:
                self.log.error('Missing Pokemon data in PGScout response.')
        except Exception:
            self.log.exception('PGScout Request Error.')
        return False


    def smart_throttle(self, requests=1):
        try:
            # https://en.wikipedia.org/wiki/Linear_equation#Two_variables
            # e.g. hashes_left > 2.25*seconds_left+7.5, spare = 0.05, max = 150
            spare = conf.SMART_THROTTLE * HashServer.status['maximum']
            hashes_left = HashServer.status['remaining'] - requests
            usable_per_second = (HashServer.status['maximum'] - spare) / 60
            seconds_left = HashServer.status['period'] - time()
            return hashes_left > usable_per_second * seconds_left + spare
        except (TypeError, KeyError):
            return False

    async def gym_get_info(self, gym):
        self.error_code = 'G'

        # randomize location up to ~1.4 meters
        self.simulate_jitter(amount=0.00001)

        request = self.api.create_request()
        request.gym_get_info(gym_id = gym['external_id'],
                             player_lat_degrees = self.location[0],
                             player_lng_degrees = self.location[1],
                             gym_lat_degrees = gym['lat'],
                             gym_lng_degrees = gym['lon'])
        responses = await self.call(request, action=1)

        info = responses['GYM_GET_INFO']
        name = info.name
        result = info.result or 0

        if result == 1:
            try:
                gym['name'] = name
                gym['url'] = info.url

                for gym_defender in info.gym_status_and_defenders.gym_defender:
                    normalized_defender = self.normalize_gym_defender(gym_defender)
                    gym['gym_defenders'].append(normalized_defender)

            except KeyError as e:
                self.log.error('Missing Gym data in gym_get_info response. {}',e)
            except Exception as e:
                self.log.error('Unknown error: in gym_get_info: {}',e)

        elif result == 2:
            self.log.info('The server said {} was out of gym details range. {:.1f}m {:.1f}{}',
                name, distance, self.speed, UNIT_STRING)

        self.next_gym = time() + conf.GYM_COOLDOWN
        self.error_code = '!'
        
        return gym 

    async def spin_pokestop(self, pokestop):
        self.error_code = '$'
        pokestop_location = pokestop.latitude, pokestop.longitude
        distance = get_distance(self.location, pokestop_location)
        # permitted interaction distance - 4 (for some jitter leeway)
        # estimation of spinning speed limit
        if distance > 36 or self.speed > SPINNING_SPEED_LIMIT:
            self.error_code = '!'
            return False

        # randomize location up to ~1.5 meters
        self.simulate_jitter(amount=0.00001)

        request = self.api.create_request()
        request.fort_details(fort_id = pokestop.id,
                             latitude = pokestop_location[0],
                             longitude = pokestop_location[1])
        responses = await self.call(request, action=1.2)
        name = responses['FORT_DETAILS'].name
        try:
            normalized = self.normalize_pokestop(pokestop)
            normalized['name'] = name
            normalized['url'] = responses['FORT_DETAILS'].image_urls[0]
            if pokestop.id not in FORT_CACHE.pokestop_names:
                db_proc.add(normalized)
        except KeyError:
            self.log.error("Missing Pokestop data in fort_details response. {}".format(responses))

        request = self.api.create_request()
        request.fort_search(fort_id = pokestop.id,
                            player_latitude = self.location[0],
                            player_longitude = self.location[1],
                            fort_latitude = pokestop_location[0],
                            fort_longitude = pokestop_location[1])
        responses = await self.call(request, action=2)

        try:
            result = responses['FORT_SEARCH'].result
        except KeyError:
            self.log.warning('Invalid Pokéstop spinning response.')
            self.error_code = '!'
            return

        if result == 1:
            self.log.info('Spun {}.', name)
            try:
                inventory_items = responses['GET_INVENTORY'].inventory_delta.inventory_items
                for item in inventory_items:
                    level = item.inventory_item_data.player_stats.level
                    if level and self.player_level and level > self.player_level:
                        # level_up_rewards if level has changed
                        request = self.api.create_request()
                        request.level_up_rewards(level=level)
                        await self.call(request)
                        self.log.info('Level up, get rewards.', name)
                        self.player_level = level
                        break
            except KeyError:
                pass
        elif result == 2:
            self.log.info('The server said {} was out of spinning range. {:.1f}m {:.1f}{}',
                name, distance, self.speed, UNIT_STRING)
        elif result == 3:
            self.log.warning('{} was in the cooldown period.', name)
        elif result == 4:
            self.log.warning('Could not spin {} because inventory was full. {}',
                name, self.bag_items)
            self.inventory_timestamp = 0
        elif result == 5:
            self.log.warning('Could not spin {} because the daily limit was reached.', name)
            self.pokestops = False
        else:
            self.log.warning('Failed spinning {}: {}', name, result)

        self.next_spin = time() + conf.SPIN_COOLDOWN
        self.error_code = '!'

    async def encounter(self, pokemon, spawn_id):
        distance_to_pokemon = get_distance(self.location, (pokemon['lat'], pokemon['lon']))

        self.error_code = '~'

        if distance_to_pokemon > 48:
            percent = 1 - (47 / distance_to_pokemon)
            lat_change = (self.location[0] - pokemon['lat']) * percent
            lon_change = (self.location[1] - pokemon['lon']) * percent
            self.location = (
                self.location[0] - lat_change,
                self.location[1] - lon_change)
            self.altitude = uniform(self.altitude - 2, self.altitude + 2)
            self.api.set_position(*self.location, self.altitude)
            delay_required = min((distance_to_pokemon * percent) / 8, 1.1)
        else:
            self.simulate_jitter()
            delay_required = 1.1

        await self.random_sleep(delay_required, delay_required + 1.5)

        request = self.api.create_request()
        request = request.encounter(encounter_id=pokemon['encounter_id'],
                                    spawn_point_id=spawn_id,
                                    player_latitude=self.location[0],
                                    player_longitude=self.location[1])

        responses = await self.call(request, action=2.25)

        try:
            pdata = responses['ENCOUNTER'].wild_pokemon.pokemon_data
            pokemon['move_1'] = pdata.move_1
            pokemon['move_2'] = pdata.move_2
            pokemon['individual_attack'] = pdata.individual_attack
            pokemon['individual_defense'] = pdata.individual_defense
            pokemon['individual_stamina'] = pdata.individual_stamina
            pokemon['height'] = pdata.height_m
            pokemon['weight'] = pdata.weight_kg
            pokemon['gender'] = pdata.pokemon_display.gender
            pokemon['cp'] = pdata.cp
            pokemon['level'] = calc_pokemon_level(pdata.cp_multiplier)
        except KeyError:
            self.log.error('Missing encounter response.')
        self.error_code = '!'

    async def clean_bag(self):
        self.error_code = '|'
        rec_items = {}
        limits = conf.ITEM_LIMITS
        for item, count in self.items.items():
            if item in limits and count > limits[item]:
                discard = count - limits[item]
                if discard > 50:
                    rec_items[item] = randint(50, discard)
                else:
                    rec_items[item] = discard

        removed = 0
        for item, count in rec_items.items():
            request = self.api.create_request()
            request.recycle_inventory_item(item_id=item, count=count)
            responses = await self.call(request, action=2)

            try:
                if responses['RECYCLE_INVENTORY_ITEM'].result != 1:
                    self.log.warning("Failed to remove item {}", item)
                else:
                    removed += count
            except KeyError:
                self.log.warning("Failed to remove item {}", item)
        self.log.info("Removed {} items", removed)
        self.error_code = '!'

    async def incubate_eggs(self):
        # copy the deque, as self.call could modify it as it updates the inventory
        incubators = self.unused_incubators.copy()
        for egg in sorted(self.eggs.values(), key=lambda x: x.egg_km_walked_target):
            if not incubators:
                break

            if egg.egg_incubator_id:
                continue

            inc = incubators.pop()
            if inc.item_id == 901 or egg.egg_km_walked_target > 9:
                request = self.api.create_request()
                request.use_item_egg_incubator(item_id=inc.id, pokemon_id=egg.id)
                responses = await self.call(request, action=4.5)

                try:
                    ret = responses['USE_ITEM_EGG_INCUBATOR'].result
                    if ret == 4:
                        self.log.warning("Failed to use incubator because it was already in use.")
                    elif ret != 1:
                        self.log.warning("Failed to apply incubator {} on {}, code: {}",
                            inc.id, egg.id, ret)
                except (KeyError, AttributeError):
                    self.log.error('Invalid response to USE_ITEM_EGG_INCUBATOR')

        self.unused_incubators = incubators

    async def handle_captcha(self, challenge_url):
        if self.num_captchas >= conf.CAPTCHAS_ALLOWED:
            self.log.error("{} encountered too many CAPTCHAs, removing.", self.username)
            raise CaptchaException

        self.error_code = 'C'
        self.num_captchas += 1

        session = SessionManager.get()
        try:
            params = {
                'key': conf.CAPTCHA_KEY,
                'method': 'userrecaptcha',
                'googlekey': '6LeeTScTAAAAADqvhqVMhPpr_vB9D364Ia-1dSgK',
                'pageurl': challenge_url,
                'json': 1
            }
            async with session.post('http://2captcha.com/in.php', params=params) as resp:
                response = await resp.json(loads=json_loads)
        except CancelledError:
            raise
        except Exception as e:
            self.log.error('Got an error while trying to solve CAPTCHA. '
                           'Check your API Key and account balance.')
            raise CaptchaSolveException from e

        code = response.get('request')
        if response.get('status') != 1:
            if code in ('ERROR_WRONG_USER_KEY', 'ERROR_KEY_DOES_NOT_EXIST', 'ERROR_ZERO_BALANCE'):
                conf.CAPTCHA_KEY = None
                self.log.error('2Captcha reported: {}, disabling CAPTCHA solving', code)
            else:
                self.log.error("Failed to submit CAPTCHA for solving: {}", code)
            raise CaptchaSolveException

        try:
            # Get the response, retry every 5 seconds if it's not ready
            params = {
                'key': conf.CAPTCHA_KEY,
                'action': 'get',
                'id': code,
                'json': 1
            }
            while True:
                async with session.get("http://2captcha.com/res.php", params=params, timeout=20) as resp:
                    response = await resp.json(loads=json_loads)
                if response.get('request') != 'CAPCHA_NOT_READY':
                    break
                await sleep(5, loop=LOOP)
        except CancelledError:
            raise
        except Exception as e:
            self.log.error('Got an error while trying to solve CAPTCHA. '
                              'Check your API Key and account balance.')
            raise CaptchaSolveException from e

        token = response.get('request')
        if not response.get('status') == 1:
            self.log.error("Failed to get CAPTCHA response: {}", token)
            raise CaptchaSolveException

        request = self.api.create_request()
        request.verify_challenge(token=token)
        await self.call(request, action=4)
        self.update_accounts_dict()
        self.log.warning("Successfully solved CAPTCHA")

    def simulate_jitter(self, amount=0.00002):
        '''Slightly randomize location, by up to ~3 meters by default.'''
        self.location = randomize_point(self.location)
        self.altitude = uniform(self.altitude - 1, self.altitude + 1)
        self.api.set_position(*self.location, self.altitude)

    def update_accounts_dict(self):
        self.account['location'] = self.location
        self.account['time'] = self.last_request
        self.account['inventory_timestamp'] = self.inventory_timestamp
        if self.player_level:
            self.account['level'] = self.player_level

        try:
            self.account['auth'] = self.api.auth_provider._access_token
            self.account['expiry'] = self.api.auth_provider._access_token_expiry
        except AttributeError:
            pass

        ACCOUNTS[self.username] = self.account

    async def remove_account(self, flag='banned'):
        self.error_code = 'REMOVING'
        if flag == 'warn':
            self.account['warn'] = True
            self.log.warning('Removing {} due to warn.', self.username)
        elif flag == 'sbanned':
            self.account['sbanned'] = True
            self.log.warning('Removing {} due to shadow ban.', self.username)
        else:
            self.account['banned'] = True
            self.log.warning('Removing {} due to ban.', self.username)
        self.update_accounts_dict()
        await self.new_account()

    async def bench_account(self):
        self.error_code = 'BENCHING'
        self.log.warning('Swapping {} due to CAPTCHA.', self.username)
        self.account['captcha'] = True
        self.update_accounts_dict()
        self.captcha_queue.put(self.account)
        await self.new_account()

    async def lock_and_swap(self, minutes):
        async with self.busy:
            self.error_code = 'SWAPPING'
            h, m = divmod(int(minutes), 60)
            if h:
                timestr = '{}h{}m'.format(h, m)
            else:
                timestr = '{}m'.format(m)
            self.log.warning('Swapping {} which had been running for {}.', self.username, timestr)
            self.update_accounts_dict()
            self.extra_queue.put(self.account)
            await self.new_account()

    async def swap_account(self, reason=''):
        self.error_code = 'SWAPPING'
        self.log.warning('Swapping out {} because {}.', self.username, reason)
        self.update_accounts_dict()
        self.extra_queue.put(self.account)
        await self.new_account()

    async def new_account(self):
        if (conf.CAPTCHA_KEY
                and (conf.FAVOR_CAPTCHA or self.extra_queue.empty())
                and not self.captcha_queue.empty()):
            self.account = self.captcha_queue.get()
        else:
            try:
                self.account = self.extra_queue.get_nowait()
            except Empty:
                self.account = await run_threaded(self.extra_queue.get)
        self.username = self.account['username']
        try:
            self.location = self.account['location'][:2]
        except KeyError:
            self.location = get_start_coords(self.worker_no)
        self.inventory_timestamp = self.account.get('inventory_timestamp', 0) if self.items else 0
        self.player_level = self.account.get('level')
        self.last_request = self.account.get('time', 0)
        self.last_action = self.last_request
        self.last_gmo = self.last_request
        try:
            self.items = self.account['items']
            self.bag_items = sum(self.items.values())
        except KeyError:
            self.account['items'] = {}
            self.items = self.account['items']
        self.num_captchas = 0
        self.eggs = {}
        self.unused_incubators = deque()
        self.initialize_api()
        self.error_code = None

    def within_distance(self, fort, max_distance=445):
        gym_location = fort.latitude, fort.longitude
        distance = get_distance(self.location, gym_location)

        if distance > max_distance:
            return False

        return True

    def prioritize_forts(self, map_cell_forts):

        # Filter gyms that are nearby 
        forts = [ x for x in map_cell_forts if x.type == 0 and self.within_distance(x, max_distance=445)]

        raids_to_check = [ x for x in forts if x.HasField("raid_info") and (x not in RAID_CACHE)]
        gyms_to_check = [ x for x in forts if not x.HasField("raid_info") and (x not in FORT_CACHE)]

        # Order oldest first
        raids_to_check.sort(key=lambda x: x.last_modified_timestamp_ms, reverse=False)
        gyms_to_check.sort(key=lambda x: x.last_modified_timestamp_ms, reverse=False)

        # Prioritize raids over normal gyms
        forts_to_check = raids_to_check +  gyms_to_check

        # Get the head
        fort_to_check = forts_to_check[0] if len(forts_to_check) > 0 else None
        return fort_to_check

    def unset_code(self):
        self.error_code = None

    @staticmethod
    def normalize_pokemon(raw, spawn_int=conf.SPAWN_ID_INT, username=None):
        """Normalizes data coming from API into something acceptable by db"""
        tsm = raw.last_modified_timestamp_ms
        tss = round(tsm / 1000)
        tth = raw.time_till_hidden_ms
        norm = {
            'type': 'pokemon',
            'encounter_id': raw.encounter_id,
            'pokemon_id': raw.pokemon_data.pokemon_id,
            'lat': raw.latitude,
            'lon': raw.longitude,
            'spawn_id': int(raw.spawn_point_id, 16) if spawn_int else raw.spawn_point_id,
            'seen': tss,
            'gender': raw.pokemon_data.pokemon_display.gender,
            'form': raw.pokemon_data.pokemon_display.form,
            'username': username,
        }
        if tth > 0 and tth <= 90000:
            norm['expire_timestamp'] = round((tsm + tth) / 1000)
            norm['time_till_hidden'] = tth / 1000
            norm['inferred'] = False
        else:
            despawn = spawns.get_despawn_time(norm['spawn_id'], tss)
            if despawn:
                norm['expire_timestamp'] = despawn
                norm['time_till_hidden'] = despawn - tss
                norm['inferred'] = True
            else:
                norm['type'] = 'mystery'
        return norm

    @staticmethod
    def normalize_lured(raw, now):
        lure = raw.lure_info
        return {
            'type': 'pokemon',
            'encounter_id': lure.encounter_id,
            'pokemon_id': lure.active_pokemon_id,
            'expire_timestamp': lure.lure_expires_timestamp_ms // 1000,
            'lat': raw.latitude,
            'lon': raw.longitude,
            'spawn_id': 0 if conf.SPAWN_ID_INT else 'LURED',
            'time_till_hidden': (lure.lure_expires_timestamp_ms - now) / 1000,
            'inferred': 'pokestop'
        }

    @staticmethod
    def normalize_gym(raw):
        return {
            'type': 'fort',
            'external_id': raw.id,
            'lat': raw.latitude,
            'lon': raw.longitude,
            'team': raw.owned_by_team,
            'guard_pokemon_id': raw.guard_pokemon_id,
            'last_modified': raw.last_modified_timestamp_ms // 1000,
<<<<<<< HEAD
            'slots_available': raw.gym_display.slots_available
        }

    @staticmethod
    def normalize_raid(raw):
        return {
            'type': 'raid',
            'external_id': raw.raid_info.raid_seed,
            'fort_external_id': raw.id,
            'lat': raw.latitude,
            'lon': raw.longitude,
            'level': raw.raid_info.raid_level,
            'pokemon_id': raw.raid_info.raid_pokemon.pokemon_id if raw.raid_info.raid_pokemon else 0,
            'move_1': raw.raid_info.raid_pokemon.move_1 if raw.raid_info.raid_pokemon else 0,
            'move_2': raw.raid_info.raid_pokemon.move_2 if raw.raid_info.raid_pokemon else 0,
            'time_spawn': raw.raid_info.raid_spawn_ms // 1000,
            'time_battle': raw.raid_info.raid_battle_ms // 1000,
            'time_end': raw.raid_info.raid_end_ms // 1000
=======
            'is_in_battle': raw.is_in_battle,
            'slots_available': raw.gym_display.slots_available,
            'gym_defenders': [],
>>>>>>> 02164573
        }

    @staticmethod
    def normalize_raid(raw):
        obj = {
            'type': 'raid',
            'external_id': raw.raid_info.raid_seed,
            'fort_id': raw.id,
            'level': raw.raid_info.raid_level,
            'pokemon_id': 0,
            'time_spawn': raw.raid_info.raid_spawn_ms // 1000,
            'time_battle': raw.raid_info.raid_battle_ms // 1000,
            'time_end': raw.raid_info.raid_end_ms // 1000,
            'cp': 0,
            'move_1': 0,
            'move_2': 0,
        }
        if raw.raid_info.HasField('raid_pokemon'):
            obj['pokemon_id'] = raw.raid_info.raid_pokemon.pokemon_id
            obj['cp'] = raw.raid_info.raid_pokemon.cp
            obj['move_1'] = raw.raid_info.raid_pokemon.move_1
            obj['move_2'] = raw.raid_info.raid_pokemon.move_2
        return obj

    @staticmethod
    def normalize_gym_defender(raw):
        pokemon = raw.motivated_pokemon.pokemon

        obj = {
            'type': 'gym_defender',
            'external_id': pokemon.id,
            'pokemon_id': pokemon.pokemon_id,
            'owner_name': pokemon.owner_name,
            'nickname': pokemon.nickname,
            'cp': pokemon.cp,
            'stamina': pokemon.stamina,
            'stamina_max': pokemon.stamina_max,
            'atk_iv': pokemon.individual_attack,
            'def_iv': pokemon.individual_defense,
            'sta_iv': pokemon.individual_stamina,
            'move_1': pokemon.move_1,
            'move_2': pokemon.move_2,
            'battles_attacked': pokemon.battles_attacked,
            'battles_defended': pokemon.battles_defended,
            'num_upgrades': 0,
        }

        if hasattr(pokemon, 'num_upgrades'):
            obj['num_upgrades'] = pokemon.num_upgrades

        return obj


    @staticmethod
    def normalize_pokestop(raw):
        return {
            'type': 'pokestop',
            'external_id': raw.id,
            'lat': raw.latitude,
            'lon': raw.longitude,
            'name': None,
            'url': None
        }

    @staticmethod
    async def random_sleep(minimum=10.1, maximum=14, loop=LOOP):
        """Sleeps for a bit"""
        await sleep(uniform(minimum, maximum), loop=loop)

    @property
    def start_time(self):
        return self.api.start_time

    @property
    def status(self):
        """Returns status message to be displayed in status screen"""
        if self.error_code:
            msg = self.error_code
        else:
            msg = 'P{seen}'.format(
                seen=self.total_seen
            )
        return '[W{worker_no}: {msg}]'.format(
            worker_no=self.worker_no,
            msg=msg
        )

    @property
    def authenticated(self):
        try:
            return self.api.auth_provider.authenticated
        except AttributeError:
            return False


class HandleStub:
    def cancel(self):
        pass


class EmptyGMOException(Exception):
    """Raised when the GMO response is empty."""


class CaptchaException(Exception):
    """Raised when a CAPTCHA is needed."""


class CaptchaSolveException(Exception):
    """Raised when solving a CAPTCHA has failed."""<|MERGE_RESOLUTION|>--- conflicted
+++ resolved
@@ -13,11 +13,7 @@
 from pogeo import get_distance
 
 from .db import FORT_CACHE, MYSTERY_CACHE, SIGHTING_CACHE, RAID_CACHE
-<<<<<<< HEAD
-from .utils import round_coords, load_pickle, get_device_info, get_start_coords, Units, randomize_point
-=======
 from .utils import round_coords, load_pickle, get_device_info, get_start_coords, Units, randomize_point, calc_pokemon_level
->>>>>>> 02164573
 from .shared import get_logger, LOOP, SessionManager, run_threaded, ACCOUNTS
 from .sb import SbDetector, SbAccountException
 from . import altitudes, avatar, bounds, db_proc, spawns, sanitized as conf
@@ -872,16 +868,6 @@
                         pokestop = self.normalize_pokestop(fort)
                         db_proc.add(pokestop)
                 else:
-<<<<<<< HEAD
-                    if fort not in FORT_CACHE:
-                        db_proc.add(self.normalize_gym(fort))
-                    if fort.HasField('raid_info'):
-                        if fort not in RAID_CACHE:
-                            if conf.NOTIFY_RAIDS:
-                                LOOP.create_task(self.notifier.notify_raid(fort))
-                            raid = self.normalize_raid(fort)
-                            db_proc.add(raid)
-=======
                     normalized_fort = self.normalize_gym(fort)
                     if fort not in FORT_CACHE:
                         if (priority_fort and
@@ -892,16 +878,14 @@
                             gym = await self.gym_get_info(normalized_fort)
                             if gym:
                                 self.log.info('Got gym info for {}', normalized_fort["name"])
-                            db_proc.add(normalized_fort)
-                        else:
-                            db_proc.add(normalized_fort)
+                        db_proc.add(normalized_fort)
+
                     if fort.HasField('raid_info'):
                         if fort not in RAID_CACHE:
                             normalized_raid = self.normalize_raid(fort)
-                            if (notify_conf and normalized_raid['time_end'] > int(time())):
+                            if (conf.NOTIFY_RAIDS and normalized_raid['time_end'] > int(time())):
                                 LOOP.create_task(self.notifier.webhook_raid(normalized_raid, normalized_fort))
                             db_proc.add(normalized_raid)
->>>>>>> 02164573
 
             if more_points:
                 try:
@@ -1469,38 +1453,19 @@
             'team': raw.owned_by_team,
             'guard_pokemon_id': raw.guard_pokemon_id,
             'last_modified': raw.last_modified_timestamp_ms // 1000,
-<<<<<<< HEAD
-            'slots_available': raw.gym_display.slots_available
+            'is_in_battle': raw.is_in_battle,
+            'slots_available': raw.gym_display.slots_available,
+            'gym_defenders': [],
         }
 
     @staticmethod
     def normalize_raid(raw):
-        return {
+        obj = {
             'type': 'raid',
             'external_id': raw.raid_info.raid_seed,
             'fort_external_id': raw.id,
             'lat': raw.latitude,
             'lon': raw.longitude,
-            'level': raw.raid_info.raid_level,
-            'pokemon_id': raw.raid_info.raid_pokemon.pokemon_id if raw.raid_info.raid_pokemon else 0,
-            'move_1': raw.raid_info.raid_pokemon.move_1 if raw.raid_info.raid_pokemon else 0,
-            'move_2': raw.raid_info.raid_pokemon.move_2 if raw.raid_info.raid_pokemon else 0,
-            'time_spawn': raw.raid_info.raid_spawn_ms // 1000,
-            'time_battle': raw.raid_info.raid_battle_ms // 1000,
-            'time_end': raw.raid_info.raid_end_ms // 1000
-=======
-            'is_in_battle': raw.is_in_battle,
-            'slots_available': raw.gym_display.slots_available,
-            'gym_defenders': [],
->>>>>>> 02164573
-        }
-
-    @staticmethod
-    def normalize_raid(raw):
-        obj = {
-            'type': 'raid',
-            'external_id': raw.raid_info.raid_seed,
-            'fort_id': raw.id,
             'level': raw.raid_info.raid_level,
             'pokemon_id': 0,
             'time_spawn': raw.raid_info.raid_spawn_ms // 1000,
