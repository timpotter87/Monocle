from asyncio import gather, Lock, Semaphore, sleep, CancelledError
from collections import deque
from time import time, monotonic
from queue import Empty
from itertools import cycle
from sys import exit
from distutils.version import StrictVersion

from aiopogo import PGoApi, HashServer, json_loads, exceptions as ex
from aiopogo.auth_ptc import AuthPtc
from cyrandom import choice, randint, uniform
from pogeo import get_distance

<<<<<<< HEAD
from .db import FORT_CACHE, MYSTERY_CACHE, SIGHTING_CACHE, RAID_CACHE
from .utils import round_coords, load_pickle, get_device_info, get_start_coords, Units, randomize_point
=======
from .db import FORT_CACHE, MYSTERY_CACHE, SIGHTING_CACHE
from .utils import round_coords, load_pickle, get_device_info, get_start_coords, Units, randomize_point, calc_pokemon_level
>>>>>>> a550a648
from .shared import get_logger, LOOP, SessionManager, run_threaded, ACCOUNTS
from . import altitudes, avatar, bounds, db_proc, spawns, sanitized as conf

if conf.NOTIFY:
    from .notification import Notifier

if conf.CACHE_CELLS:
    from array import typecodes
    if 'Q' in typecodes:
        from pogeo import get_cell_ids_compact as _pogeo_cell_ids
    else:
        from pogeo import get_cell_ids as _pogeo_cell_ids
else:
    from pogeo import get_cell_ids as _pogeo_cell_ids


_unit = getattr(Units, conf.SPEED_UNIT.lower())
if conf.SPIN_POKESTOPS:
    if _unit is Units.miles:
        SPINNING_SPEED_LIMIT = 21
        UNIT_STRING = "MPH"
    elif _unit is Units.kilometers:
        SPINNING_SPEED_LIMIT = 34
        UNIT_STRING = "KMH"
    elif _unit is Units.meters:
        SPINNING_SPEED_LIMIT = 34000
        UNIT_STRING = "m/h"
UNIT = _unit.value
del _unit


class Worker:
    """Single worker walking on the map"""

    download_hash = ''
    scan_delay = conf.SCAN_DELAY if conf.SCAN_DELAY >= 10 else 10
    g = {'seen': 0, 'captchas': 0}

    if conf.CACHE_CELLS:
        cells = load_pickle('cells') or {}

        @classmethod
        def get_cell_ids(cls, point):
            rounded = round_coords(point, 4)
            try:
                return cls.cells[rounded]
            except KeyError:
                cells = _pogeo_cell_ids(rounded)
                cls.cells[rounded] = cells
                return cells
    else:
        get_cell_ids = _pogeo_cell_ids

    login_semaphore = Semaphore(conf.SIMULTANEOUS_LOGINS, loop=LOOP)
    sim_semaphore = Semaphore(conf.SIMULTANEOUS_SIMULATION, loop=LOOP)

    multiproxy = False
    if conf.PROXIES:
        if len(conf.PROXIES) > 1:
            multiproxy = True
        proxies = cycle(conf.PROXIES)
    else:
        proxies = None

    if conf.NOTIFY:
        notifier = Notifier()

    def __init__(self, worker_no):
        self.worker_no = worker_no
        self.log = get_logger('worker-{}'.format(worker_no))
        # account information
        try:
            self.account = self.extra_queue.get_nowait()
        except Empty as e:
            try:
                self.account = self.captcha_queue.get_nowait()
            except Empty as e:
                raise ValueError("You don't have enough accounts for the number of workers specified in GRID.") from e
        self.username = self.account['username']
        try:
            self.location = self.account['location'][:2]
        except KeyError:
            self.location = get_start_coords(worker_no)
        self.altitude = None
        # last time of any request
        self.last_request = self.account.get('time', 0)
        # last time of a request that requires user interaction in the game
        self.last_action = self.last_request
        # last time of a GetMapObjects request
        self.last_gmo = self.last_request
        try:
            self.items = self.account['items']
            self.bag_items = sum(self.items.values())
        except KeyError:
            self.account['items'] = {}
            self.items = self.account['items']
        self.inventory_timestamp = self.account.get('inventory_timestamp', 0) if self.items else 0
        self.player_level = self.account.get('level')
        self.num_captchas = 0
        self.eggs = {}
        self.unused_incubators = deque()
        self.initialize_api()
        # State variables
        self.busy = Lock(loop=LOOP)
        # Other variables
        self.after_spawn = 0
        self.speed = 0
        self.total_seen = 0
        self.error_code = 'INIT'
        self.item_capacity = 350
        self.visits = 0
        self.pokestops = conf.SPIN_POKESTOPS
        self.gyms = conf.GET_GYM_DETAILS
        self.next_spin = 0
        self.handle = HandleStub()
        self.next_gym = 0

    def initialize_api(self):
        device_info = get_device_info(self.account)
        self.empty_visits = 0

        self.api = PGoApi(device_info=device_info)
        self.api.set_position(*self.location, self.altitude)
        if self.proxies:
            self.api.proxy = next(self.proxies)
        try:
            if self.account['provider'] == 'ptc' and 'auth' in self.account:
                self.api.auth_provider = AuthPtc(username=self.username, password=self.account['password'], timeout=conf.LOGIN_TIMEOUT)
                self.api.auth_provider._access_token = self.account['auth']
                self.api.auth_provider._access_token_expiry = self.account['expiry']
                if self.api.auth_provider.check_access_token():
                    self.api.auth_provider.authenticated = True
        except KeyError:
            pass

    def swap_proxy(self):
        proxy = self.api.proxy
        while proxy == self.api.proxy:
            self.api.proxy = next(self.proxies)

    async def login(self, reauth=False):
        """Logs worker in and prepares for scanning"""
        self.log.info('Trying to log in')

        for attempt in range(-1, conf.MAX_RETRIES):
            try:
                self.error_code = '»'
                async with self.login_semaphore:
                    self.error_code = 'LOGIN'
                    await self.api.set_authentication(
                        username=self.username,
                        password=self.account['password'],
                        provider=self.account.get('provider') or 'ptc',
                        timeout=conf.LOGIN_TIMEOUT
                    )
            except ex.UnexpectedAuthError as e:
                await self.swap_account('unexpected auth error')
            except ex.AuthException as e:
                err = e
                await sleep(2, loop=LOOP)
            else:
                err = None
                break
        if reauth:
            if err:
                self.error_code = 'NOT AUTHENTICATED'
                self.log.info('Re-auth error on {}: {}', self.username, err)
                return False
            self.error_code = None
            return True
        if err:
            raise err

        self.error_code = '°'
        version = 6900
        async with self.sim_semaphore:
            self.error_code = 'APP SIMULATION'
            if conf.APP_SIMULATION:
                await self.app_simulation_login(version)
            else:
                await self.download_remote_config(version)

        self.error_code = None
        return True

    async def get_player(self):
        request = self.api.create_request()
        request.get_player(player_locale=conf.PLAYER_LOCALE)

        responses = await self.call(request, chain=False)

        tutorial_state = None
        try:
            get_player = responses['GET_PLAYER']

            if get_player.banned:
                raise ex.BannedAccountException

            player_data = get_player.player_data
            tutorial_state = player_data.tutorial_state

            # API can return 0 as capacity.
            if player_data.max_item_storage != 0:
                self.item_capacity = player_data.max_item_storage

            if 'created' not in self.account:
                self.account['created'] = player_data.creation_timestamp_ms / 1000
        except (KeyError, TypeError, AttributeError):
            pass
        return tutorial_state

    async def download_remote_config(self, version):
        request = self.api.create_request()
        request.download_remote_config_version(platform=1, app_version=version)
        responses = await self.call(request, stamp=False, buddy=False, settings=True, inbox=False, dl_hash=False)

        try:
            inventory_items = responses['GET_INVENTORY'].inventory_delta.inventory_items
            for item in inventory_items:
                level = item.inventory_item_data.player_stats.level
                if level:
                    self.player_level = level
                    break
        except KeyError:
            pass

        await self.random_sleep(.78, 1.05)
        try:
            remote_config = responses['DOWNLOAD_REMOTE_CONFIG_VERSION']
            return (
                remote_config.asset_digest_timestamp_ms / 1000000,
                remote_config.item_templates_timestamp_ms / 1000)
        except KeyError:
            return 0.0, 0.0

    async def set_avatar(self, tutorial=False):
        plater_avatar = avatar.new()
        request = self.api.create_request()
        request.list_avatar_customizations(
            avatar_type=plater_avatar['avatar'],
            slot=tuple(),
            filters=(2,)
        )
        await self.call(request, buddy=not tutorial, action=5)
        await self.random_sleep(7, 14)

        request = self.api.create_request()
        request.set_avatar(player_avatar=plater_avatar)
        await self.call(request, buddy=not tutorial, action=2)

        if tutorial:
            await self.random_sleep(.5, 4)

            request = self.api.create_request()
            request.mark_tutorial_complete(tutorials_completed=(1,))
            await self.call(request, buddy=False)

        await self.random_sleep(.5, 1)

        request = self.api.create_request()
        request.get_player_profile()
        await self.call(request, action=1)

    async def app_simulation_login(self, version):
        self.log.info('Starting RPC login sequence (iOS app simulation)')

        # empty request
        request = self.api.create_request()
        await self.call(request, chain=False)
        await self.random_sleep(.43, .97)

        # request 1: get_player
        tutorial_state = await self.get_player()
        await self.random_sleep(.53, 1.1)

        # request 2: download_remote_config_version
        asset_time, template_time = await self.download_remote_config(version)

        if asset_time > self.account.get('asset_time', 0.0):
            # request 3: get_asset_digest
            i = randint(0, 3)
            result = 2
            page_offset = 0
            page_timestamp = 0
            while result == 2:
                request = self.api.create_request()
                request.get_asset_digest(
                    platform=1,
                    app_version=version,
                    paginate=True,
                    page_offset=page_offset,
                    page_timestamp=page_timestamp)
                responses = await self.call(request, buddy=False, settings=True)
                if i > 2:
                    await sleep(1.45)
                    i = 0
                else:
                    i += 1
                    await sleep(.2)
                try:
                    response = responses['GET_ASSET_DIGEST']
                except KeyError:
                    break
                result = response.result
                page_offset = response.page_offset
                page_timestamp = response.timestamp_ms
            self.account['asset_time'] = asset_time

        if template_time > self.account.get('template_time', 0.0):
            # request 4: download_item_templates
            i = randint(0, 3)
            result = 2
            page_offset = 0
            page_timestamp = 0
            while result == 2:
                request = self.api.create_request()
                request.download_item_templates(
                    paginate=True,
                    page_offset=page_offset,
                    page_timestamp=page_timestamp)
                responses = await self.call(request, buddy=False, settings=True)
                if i > 2:
                    await sleep(1.5)
                    i = 0
                else:
                    i += 1
                    await sleep(.25)
                try:
                    response = responses['DOWNLOAD_ITEM_TEMPLATES']
                except KeyError:
                    break
                result = response.result
                page_offset = response.page_offset
                page_timestamp = response.timestamp_ms

            self.account['template_time'] = template_time

        if (conf.COMPLETE_TUTORIAL and
                tutorial_state is not None and
                not all(x in tutorial_state for x in (0, 1, 3, 4, 7))):
            self.log.warning('{} is starting tutorial', self.username)
            await self.complete_tutorial(tutorial_state)
        else:
            # request 5: get_player_profile
            request = self.api.create_request()
            request.get_player_profile()
            await self.call(request, settings=True, inbox=False)
            await self.random_sleep(.2, .3)

            if self.player_level:
                # request 6: level_up_rewards
                request = self.api.create_request()
                request.level_up_rewards(level=self.player_level)
                await self.call(request, settings=True)
                await self.random_sleep(.45, .7)
            else:
                self.log.warning('No player level')

            self.log.info('Finished RPC login sequence (iOS app simulation)')
            await self.random_sleep(.5, 1.3)
        self.error_code = None
        return True

    async def complete_tutorial(self, tutorial_state):
        self.error_code = 'TUTORIAL'
        if 0 not in tutorial_state:
            # legal screen
            request = self.api.create_request()
            request.mark_tutorial_complete(tutorials_completed=(0,))
            await self.call(request, buddy=False)

            await self.random_sleep(.35, .525)

            request = self.api.create_request()
            request.get_player(player_locale=conf.PLAYER_LOCALE)
            await self.call(request, buddy=False)
            await sleep(1)

        if 1 not in tutorial_state:
            # avatar selection
            await self.set_avatar(tutorial=True)

        starter_id = None
        if 3 not in tutorial_state:
            # encounter tutorial
            await self.random_sleep(.7, .9)
            request = self.api.create_request()
            request.get_download_urls(asset_id=
                ('1a3c2816-65fa-4b97-90eb-0b301c064b7a/1487275569649000',
                'aa8f7687-a022-4773-b900-3a8c170e9aea/1487275581132582',
                'e89109b0-9a54-40fe-8431-12f7826c8194/1487275593635524'))
            await self.call(request)

            await self.random_sleep(7, 10.3)
            request = self.api.create_request()
            starter = choice((1, 4, 7))
            request.encounter_tutorial_complete(pokemon_id=starter)
            await self.call(request, action=1)

            await self.random_sleep(.4, .5)
            request = self.api.create_request()
            request.get_player(player_locale=conf.PLAYER_LOCALE)
            responses = await self.call(request)

            try:
                inventory = responses['GET_INVENTORY'].inventory_delta.inventory_items
                for item in inventory:
                    pokemon = item.inventory_item_data.pokemon_data
                    if pokemon.id:
                        starter_id = pokemon.id
                        break
            except (KeyError, TypeError):
                starter_id = None

        if 4 not in tutorial_state:
            # name selection
            await self.random_sleep(12, 18)
            request = self.api.create_request()
            request.claim_codename(codename=self.username)
            await self.call(request, action=2)

            await sleep(.7, loop=LOOP)
            request = self.api.create_request()
            request.get_player(player_locale=conf.PLAYER_LOCALE)
            await self.call(request)
            await sleep(.13, loop=LOOP)

            request = self.api.create_request()
            request.mark_tutorial_complete(tutorials_completed=(4,))
            await self.call(request, buddy=False)

        if 7 not in tutorial_state:
            # first time experience
            await self.random_sleep(3.9, 4.5)
            request = self.api.create_request()
            request.mark_tutorial_complete(tutorials_completed=(7,))
            await self.call(request)

        if starter_id:
            await self.random_sleep(4, 5)
            request = self.api.create_request()
            request.set_buddy_pokemon(pokemon_id=starter_id)
            await self.call(request, action=2)
            await self.random_sleep(.8, 1.2)

        await sleep(.2, loop=LOOP)
        return True

    def update_inventory(self, inventory_items):
        for thing in inventory_items:
            obj = thing.inventory_item_data
            if obj.HasField('item'):
                item = obj.item
                self.items[item.item_id] = item.count
                self.bag_items = sum(self.items.values())
            elif conf.INCUBATE_EGGS:
                if obj.HasField('pokemon_data') and obj.pokemon_data.is_egg:
                    egg = obj.pokemon_data
                    self.eggs[egg.id] = egg
                elif obj.HasField('egg_incubators'):
                    self.unused_incubators.clear()
                    for item in obj.egg_incubators.egg_incubator:
                        if item.pokemon_id:
                            continue
                        if item.item_id == 901:
                            self.unused_incubators.append(item)
                        else:
                            self.unused_incubators.appendleft(item)

    async def call(self, request, chain=True, stamp=True, buddy=True, settings=False, inbox=True, dl_hash=True, action=None):
        if chain:
            request.check_challenge()
            request.get_hatched_eggs()
            request.get_inventory(last_timestamp_ms=self.inventory_timestamp)
            request.check_awarded_badges()
            if settings:
                if dl_hash:
                    request.download_settings(hash=self.download_hash)
                else:
                    request.download_settings()
            if buddy:
                request.get_buddy_walked()
            if inbox:
                request.get_inbox(is_history=True)

        if action:
            now = time()
            # wait for the time required, or at least a half-second
            if self.last_action > now + .5:
                await sleep(self.last_action - now, loop=LOOP)
            else:
                await sleep(0.5, loop=LOOP)

        response = None
        err = None
        for attempt in range(-1, conf.MAX_RETRIES):
            try:
                responses = await request.call()
                self.last_request = time()
                err = None
                break
            except (ex.NotLoggedInException, ex.AuthException) as e:
                self.log.info('Auth error on {}: {}', self.username, e)
                err = e
                await sleep(3, loop=LOOP)
                if not await self.login(reauth=True):
                    await self.swap_account(reason='reauth failed')
            except ex.TimeoutException as e:
                self.error_code = 'TIMEOUT'
                if not isinstance(e, type(err)):
                    err = e
                    self.log.warning('{}', e)
                await sleep(10, loop=LOOP)
            except ex.HashingOfflineException as e:
                if not isinstance(e, type(err)):
                    err = e
                    self.log.warning('{}', e)
                self.error_code = 'HASHING OFFLINE'
                await sleep(5, loop=LOOP)
            except ex.NianticOfflineException as e:
                if not isinstance(e, type(err)):
                    err = e
                    self.log.warning('{}', e)
                self.error_code = 'NIANTIC OFFLINE'
                await self.random_sleep()
            except ex.HashingQuotaExceededException as e:
                if not isinstance(e, type(err)):
                    err = e
                    self.log.warning('Exceeded your hashing quota, sleeping.')
                self.error_code = 'QUOTA EXCEEDED'
                refresh = HashServer.status.get('period')
                now = time()
                if refresh:
                    if refresh > now:
                        await sleep(refresh - now + 1, loop=LOOP)
                    else:
                        await sleep(5, loop=LOOP)
                else:
                    await sleep(30, loop=LOOP)
            except ex.BadRPCException:
                raise
            except ex.InvalidRPCException as e:
                self.last_request = time()
                if not isinstance(e, type(err)):
                    err = e
                    self.log.warning('{}', e)
                self.error_code = 'INVALID REQUEST'
                await self.random_sleep()
            except ex.ProxyException as e:
                if not isinstance(e, type(err)):
                    err = e
                self.error_code = 'PROXY ERROR'

                if self.multiproxy:
                    self.log.error('{}, swapping proxy.', e)
                    self.swap_proxy()
                else:
                    if not isinstance(e, type(err)):
                        self.log.error('{}', e)
                    await sleep(5, loop=LOOP)
            except (ex.MalformedResponseException, ex.UnexpectedResponseException) as e:
                self.last_request = time()
                if not isinstance(e, type(err)):
                    self.log.warning('{}', e)
                self.error_code = 'MALFORMED RESPONSE'
                await self.random_sleep()
        if err is not None:
            raise err

        if action:
            # pad for time that action would require
            self.last_action = self.last_request + action

        try:
            delta = responses['GET_INVENTORY'].inventory_delta
            self.inventory_timestamp = delta.new_timestamp_ms
            self.update_inventory(delta.inventory_items)
        except KeyError:
            pass

        if settings:
            try:
                dl_settings = responses['DOWNLOAD_SETTINGS']
                Worker.download_hash = dl_settings.hash
            except KeyError:
                self.log.info('Missing DOWNLOAD_SETTINGS response.')
            else:
                if (not dl_hash
                        and conf.FORCED_KILL
                        and dl_settings.settings.minimum_client_version != '0.69.0'):
                    forced_version = StrictVersion(dl_settings.settings.minimum_client_version)
                    if forced_version > StrictVersion('0.69.0'):
                        err = '{} is being forced, exiting.'.format(forced_version)
                        self.log.error(err)
                        print(err)
                        exit()
        try:
            challenge_url = responses['CHECK_CHALLENGE'].challenge_url
            if challenge_url != ' ':
                self.g['captchas'] += 1
                if conf.CAPTCHA_KEY:
                    self.log.warning('{} has encountered a CAPTCHA, trying to solve', self.username)
                    await self.handle_captcha(challenge_url)
                else:
                    raise CaptchaException
        except KeyError:
            pass
        return responses

    def travel_speed(self, point):
        '''Fast calculation of travel speed to point'''
        time_diff = max(time() - self.last_request, self.scan_delay)
        distance = get_distance(self.location, point, UNIT)
        # conversion from seconds to hours
        speed = (distance / time_diff) * 3600
        return speed

    async def bootstrap_visit(self, point):
        for _ in range(3):
            if await self.visit(point, bootstrap=True):
                return True
            self.error_code = '∞'
            self.simulate_jitter(0.00005)
        return False

    async def visit(self, point, spawn_id=None, bootstrap=False):
        """Wrapper for self.visit_point - runs it a few times before giving up

        Also is capable of restarting in case an error occurs.
        """
        try:
            try:
                self.altitude = altitudes.get(point)
            except KeyError:
                self.altitude = await altitudes.fetch(point)
            self.location = point
            self.api.set_position(*self.location, self.altitude)
            if not self.authenticated:
                await self.login()
            return await self.visit_point(point, spawn_id, bootstrap)
        except ex.NotLoggedInException:
            self.error_code = 'NOT AUTHENTICATED'
            await sleep(1, loop=LOOP)
            if not await self.login(reauth=True):
                await self.swap_account(reason='reauth failed')
            return await self.visit(point, spawn_id, bootstrap)
        except ex.AuthException as e:
            self.log.warning('Auth error on {}: {}', self.username, e)
            self.error_code = 'NOT AUTHENTICATED'
            await sleep(3, loop=LOOP)
            await self.swap_account(reason='login failed')
        except CaptchaException:
            self.error_code = 'CAPTCHA'
            self.g['captchas'] += 1
            await sleep(1, loop=LOOP)
            await self.bench_account()
        except CaptchaSolveException:
            self.error_code = 'CAPTCHA'
            await sleep(1, loop=LOOP)
            await self.swap_account(reason='solving CAPTCHA failed')
        except ex.TempHashingBanException:
            self.error_code = 'HASHING BAN'
            self.log.error('Temporarily banned from hashing server for using invalid keys.')
            await sleep(185, loop=LOOP)
        except ex.BannedAccountException:
            self.error_code = 'BANNED'
            self.log.warning('{} is banned', self.username)
            await sleep(1, loop=LOOP)
            await self.remove_account()
        except ex.ProxyException as e:
            self.error_code = 'PROXY ERROR'

            if self.multiproxy:
                self.log.error('{} Swapping proxy.', e)
                self.swap_proxy()
            else:
                self.log.error('{}', e)
        except ex.TimeoutException as e:
            self.log.warning('{} Giving up.', e)
        except ex.NianticIPBannedException:
            self.error_code = 'IP BANNED'

            if self.multiproxy:
                self.log.warning('Swapping out {} due to IP ban.', self.api.proxy)
                self.swap_proxy()
            else:
                self.log.error('IP banned.')
        except ex.NianticOfflineException as e:
            await self.swap_account(reason='Niantic endpoint failure')
            self.log.warning('{}. Giving up.', e)
        except ex.ServerBusyOrOfflineException as e:
            self.log.warning('{} Giving up.', e)
        except ex.BadRPCException:
            self.error_code = 'BAD REQUEST'
            self.log.warning('{} received code 3 and is likely banned. Removing until next run.', self.username)
            await self.new_account()
        except ex.InvalidRPCException as e:
            self.log.warning('{} Giving up.', e)
        except ex.ExpiredHashKeyException as e:
            self.error_code = 'KEY EXPIRED'
            err = str(e)
            self.log.error(err)
            print(err)
            exit()
        except (ex.MalformedResponseException, ex.UnexpectedResponseException) as e:
            self.log.warning('{} Giving up.', e)
            self.error_code = 'MALFORMED RESPONSE'
        except EmptyGMOException as e:
            self.error_code = '0'
            self.log.warning('Empty GetMapObjects response for {}. Speed: {:.2f}', self.username, self.speed)
        except ex.HashServerException as e:
            self.log.warning('{}', e)
            self.error_code = 'HASHING ERROR'
        except ex.AiopogoError as e:
            self.log.exception(e.__class__.__name__)
            self.error_code = 'AIOPOGO ERROR'
        except CancelledError:
            self.log.warning('Visit cancelled.')
        except Exception as e:
            self.log.exception('A wild {} appeared!', e.__class__.__name__)
            self.error_code = 'EXCEPTION'
        return False

    async def visit_point(self, point, spawn_id, bootstrap,
            encounter_conf=conf.ENCOUNTER, notify_conf=conf.NOTIFY,
            more_points=conf.MORE_POINTS):
        self.handle.cancel()
        self.error_code = '∞' if bootstrap else '!'

        self.log.info('Visiting {0[0]:.4f},{0[1]:.4f}', point)
        start = time()

        cell_ids = self.get_cell_ids(point)
        since_timestamp_ms = (0,) * len(cell_ids)
        request = self.api.create_request()
        request.get_map_objects(cell_id=cell_ids,
                                since_timestamp_ms=since_timestamp_ms,
                                latitude=point[0],
                                longitude=point[1])

        diff = self.last_gmo + self.scan_delay - time()
        if diff > 0:
            await sleep(diff, loop=LOOP)
        responses = await self.call(request)
        self.last_gmo = self.last_request

        try:
            map_objects = responses['GET_MAP_OBJECTS']

            if map_objects.status != 1:
                error = 'GetMapObjects code for {}. Speed: {:.2f}'.format(self.username, self.speed)
                self.empty_visits += 1
                if self.empty_visits > 3:
                    reason = '{} empty visits'.format(self.empty_visits)
                    await self.swap_account(reason)
                raise ex.UnexpectedResponseException(error)
        except KeyError:
            await self.random_sleep(.5, 1)
            await self.get_player()
            raise ex.UnexpectedResponseException('Missing GetMapObjects response.')

        pokemon_seen = 0
        forts_seen = 0
        points_seen = 0
        seen_target = not spawn_id

        if conf.ITEM_LIMITS and self.bag_items >= self.item_capacity:
            await self.clean_bag()

        for map_cell in map_objects.map_cells:
            request_time_ms = map_cell.current_timestamp_ms
            for pokemon in map_cell.wild_pokemons:
                pokemon_seen += 1

                normalized = self.normalize_pokemon(pokemon)
                seen_target = seen_target or normalized['spawn_id'] == spawn_id

                if (normalized not in SIGHTING_CACHE and
                        normalized not in MYSTERY_CACHE):
                    if ((encounter_conf == 'all'
                            or (encounter_conf == 'some'
		            and normalized['pokemon_id'] in conf.ENCOUNTER_IDS))
                        and self.player_level != None and self.player_level >= 30):
                        try:
                            await self.encounter(normalized, pokemon.spawn_point_id)
                        except CancelledError:
                            db_proc.add(normalized)
                            raise
                        except Exception as e:
                            self.log.warning('{} during encounter', e.__class__.__name__)

                if notify_conf and self.notifier.eligible(normalized):
                    if (encounter_conf and 'move_1' not in normalized
                        and self.player_level != None and self.player_level >= 30):
                        try:
                            await self.encounter(normalized, pokemon.spawn_point_id)
                        except CancelledError:
                            db_proc.add(normalized)
                            raise
                        except Exception as e:
                            self.log.warning('{} during encounter', e.__class__.__name__)
                    LOOP.create_task(self.notifier.notify(normalized, map_objects.time_of_day))
                db_proc.add(normalized)

            for fort in map_cell.forts:
                if not fort.enabled:
                    continue
                forts_seen += 1
                if fort.type == 1:  # pokestops
                    if fort.HasField('lure_info'):
                        norm = self.normalize_lured(fort, request_time_ms)
                        pokemon_seen += 1
                        if norm not in SIGHTING_CACHE:
                            db_proc.add(norm)
                    if (self.pokestops and
                            self.bag_items < self.item_capacity
                            and time() > self.next_spin
                            and (not conf.SMART_THROTTLE or
                            self.smart_throttle(2))):
                        cooldown = fort.cooldown_complete_timestamp_ms
                        if not cooldown or time() > cooldown / 1000:
                            await self.spin_pokestop(fort)
                    if fort.id not in FORT_CACHE.pokestops:
                        pokestop = self.normalize_pokestop(fort)
                        db_proc.add(pokestop)
                else:
                    normalized_fort = self.normalize_gym(fort)
                    if fort not in FORT_CACHE:
                        if (self.gyms and time() > self.next_gym and self.smart_throttle(1)):
                            gym = await self.gym_get_info(normalized_fort)
                            if gym:
                                self.log.info('Got gym info for {}', normalized_fort["name"])
                            db_proc.add(normalized_fort)
                        else:
                            db_proc.add(normalized_fort)
                    if fort.HasField('raid_info'):
                        if fort not in RAID_CACHE:
                            normalized_raid = self.normalize_raid(fort)
                            if (notify_conf and normalized_raid['pokemon_id'] > 0
                                    and normalized_raid['time_end'] > int(time())
                                    and self.notifier.eligible(normalized_raid)):
                                LOOP.create_task(self.notifier.notify_raid(normalized_raid, normalized_fort, map_objects.time_of_day))
                            db_proc.add(normalized_raid)

            if more_points:
                try:
                    for p in map_cell.spawn_points:
                        points_seen += 1
                        p = p.latitude, p.longitude
                        if spawns.have_point(p) or p not in bounds:
                            continue
                        spawns.cell_points.add(p)
                except KeyError:
                    pass

        if spawn_id:
            db_proc.add({
                'type': 'target',
                'seen': seen_target,
                'spawn_id': spawn_id})

        if (conf.INCUBATE_EGGS and self.unused_incubators
                and self.eggs and self.smart_throttle()):
            await self.incubate_eggs()

        if pokemon_seen > 0:
            self.error_code = ':'
            self.total_seen += pokemon_seen
            self.g['seen'] += pokemon_seen
            self.empty_visits = 0
        else:
            self.empty_visits += 1
            if forts_seen == 0:
                self.log.warning('Nothing seen by {}. Speed: {:.2f}', self.username, self.speed)
                self.error_code = '0 SEEN'
            else:
                self.error_code = ','
            if self.empty_visits > 3 and not bootstrap:
                reason = '{} empty visits'.format(self.empty_visits)
                await self.swap_account(reason)
        self.visits += 1

        if conf.MAP_WORKERS:
            self.worker_dict.update([(self.worker_no,
                (point, start, self.speed, self.total_seen,
                self.visits, pokemon_seen))])
        self.log.info(
            'Point processed, {} Pokemon and {} forts seen by {}!',
            pokemon_seen,
            forts_seen,
            self.username
        )

        self.update_accounts_dict()
        self.handle = LOOP.call_later(60, self.unset_code)
        return pokemon_seen + forts_seen + points_seen

    def smart_throttle(self, requests=1):
        try:
            # https://en.wikipedia.org/wiki/Linear_equation#Two_variables
            # e.g. hashes_left > 2.25*seconds_left+7.5, spare = 0.05, max = 150
            spare = conf.SMART_THROTTLE * HashServer.status['maximum']
            hashes_left = HashServer.status['remaining'] - requests
            usable_per_second = (HashServer.status['maximum'] - spare) / 60
            seconds_left = HashServer.status['period'] - time()
            return hashes_left > usable_per_second * seconds_left + spare
        except (TypeError, KeyError):
            return False

    async def gym_get_info(self, gym):
        self.error_code = 'G'
        gym_location = gym['lat'], gym['lon']
        distance = get_distance(self.location, gym_location)

        if distance > 150:
            return False

        # randomize location up to ~1.4 meters
        self.simulate_jitter(amount=0.00001)

        request = self.api.create_request()
        request.gym_get_info(gym_id = gym['external_id'],
                             player_lat_degrees = self.location[0],
                             player_lng_degrees = self.location[1],
                             gym_lat_degrees = gym['lat'],
                             gym_lng_degrees = gym['lon'])
        responses = await self.call(request, action=1)

        info = responses['GYM_GET_INFO']
        name = info.name
        result = info.result or 0

        if result == 1:
            try:
                gym['name'] = name
                gym['url'] = info.url

                for gym_defender in info.gym_status_and_defenders.gym_defender:
                    normalized_defender = self.normalize_gym_defender(gym_defender)
                    gym['gym_defenders'].append(normalized_defender)

            except KeyError as e:
                self.log.error('Missing Gym data in gym_get_info response. {}',e)
            except Exception as e:
                self.log.error('Unknown error: in gym_get_info: {}',e)

        elif result == 2:
            self.log.info('The server said {} was out of gym details range. {:.1f}m {:.1f}{}',
                name, distance, self.speed, UNIT_STRING)

        self.next_gym = time() + conf.GYM_COOLDOWN
        self.error_code = '!'
        
        return gym 

    async def spin_pokestop(self, pokestop):
        self.error_code = '$'
        pokestop_location = pokestop.latitude, pokestop.longitude
        distance = get_distance(self.location, pokestop_location)
        # permitted interaction distance - 4 (for some jitter leeway)
        # estimation of spinning speed limit
        if distance > 36 or self.speed > SPINNING_SPEED_LIMIT:
            self.error_code = '!'
            return False

        # randomize location up to ~1.5 meters
        self.simulate_jitter(amount=0.00001)

        request = self.api.create_request()
        request.fort_details(fort_id = pokestop.id,
                             latitude = pokestop_location[0],
                             longitude = pokestop_location[1])
        responses = await self.call(request, action=1.2)
        name = responses['FORT_DETAILS'].name
        try:
            normalized = self.normalize_pokestop(pokestop)
            normalized['name'] = name
            normalized['url'] = responses['FORT_DETAILS'].image_urls[0]
            if pokestop.id not in FORT_CACHE.pokestop_names:
                db_proc.add(normalized)
        except KeyError:
            self.log.error("Missing Pokestop data in fort_details response. {}".format(responses))

        request = self.api.create_request()
        request.fort_search(fort_id = pokestop.id,
                            player_latitude = self.location[0],
                            player_longitude = self.location[1],
                            fort_latitude = pokestop_location[0],
                            fort_longitude = pokestop_location[1])
        responses = await self.call(request, action=2)

        try:
            result = responses['FORT_SEARCH'].result
        except KeyError:
            self.log.warning('Invalid Pokéstop spinning response.')
            self.error_code = '!'
            return

        if result == 1:
            self.log.info('Spun {}.', name)
        elif result == 2:
            self.log.info('The server said {} was out of spinning range. {:.1f}m {:.1f}{}',
                name, distance, self.speed, UNIT_STRING)
        elif result == 3:
            self.log.warning('{} was in the cooldown period.', name)
        elif result == 4:
            self.log.warning('Could not spin {} because inventory was full. {}',
                name, self.bag_items)
            self.inventory_timestamp = 0
        elif result == 5:
            self.log.warning('Could not spin {} because the daily limit was reached.', name)
            self.pokestops = False
        else:
            self.log.warning('Failed spinning {}: {}', name, result)

        self.next_spin = time() + conf.SPIN_COOLDOWN
        self.error_code = '!'

    async def encounter(self, pokemon, spawn_id):
        distance_to_pokemon = get_distance(self.location, (pokemon['lat'], pokemon['lon']))

        self.error_code = '~'

        if distance_to_pokemon > 48:
            percent = 1 - (47 / distance_to_pokemon)
            lat_change = (self.location[0] - pokemon['lat']) * percent
            lon_change = (self.location[1] - pokemon['lon']) * percent
            self.location = (
                self.location[0] - lat_change,
                self.location[1] - lon_change)
            self.altitude = uniform(self.altitude - 2, self.altitude + 2)
            self.api.set_position(*self.location, self.altitude)
            delay_required = min((distance_to_pokemon * percent) / 8, 1.1)
        else:
            self.simulate_jitter()
            delay_required = 1.1

        await self.random_sleep(delay_required, delay_required + 1.5)

        request = self.api.create_request()
        request = request.encounter(encounter_id=pokemon['encounter_id'],
                                    spawn_point_id=spawn_id,
                                    player_latitude=self.location[0],
                                    player_longitude=self.location[1])

        responses = await self.call(request, action=2.25)

        try:
            pdata = responses['ENCOUNTER'].wild_pokemon.pokemon_data
            pokemon['move_1'] = pdata.move_1
            pokemon['move_2'] = pdata.move_2
            pokemon['individual_attack'] = pdata.individual_attack
            pokemon['individual_defense'] = pdata.individual_defense
            pokemon['individual_stamina'] = pdata.individual_stamina
            pokemon['height'] = pdata.height_m
            pokemon['weight'] = pdata.weight_kg
<<<<<<< HEAD
=======
            pokemon['gender'] = pdata.pokemon_display.gender
            pokemon['cp'] = pdata.cp
            pokemon['level'] = calc_pokemon_level(pdata.cp_multiplier)
>>>>>>> a550a648
        except KeyError:
            self.log.error('Missing encounter response.')
        self.error_code = '!'

    async def clean_bag(self):
        self.error_code = '|'
        rec_items = {}
        limits = conf.ITEM_LIMITS
        for item, count in self.items.items():
            if item in limits and count > limits[item]:
                discard = count - limits[item]
                if discard > 50:
                    rec_items[item] = randint(50, discard)
                else:
                    rec_items[item] = discard

        removed = 0
        for item, count in rec_items.items():
            request = self.api.create_request()
            request.recycle_inventory_item(item_id=item, count=count)
            responses = await self.call(request, action=2)

            try:
                if responses['RECYCLE_INVENTORY_ITEM'].result != 1:
                    self.log.warning("Failed to remove item {}", item)
                else:
                    removed += count
            except KeyError:
                self.log.warning("Failed to remove item {}", item)
        self.log.info("Removed {} items", removed)
        self.error_code = '!'

    async def incubate_eggs(self):
        # copy the deque, as self.call could modify it as it updates the inventory
        incubators = self.unused_incubators.copy()
        for egg in sorted(self.eggs.values(), key=lambda x: x.egg_km_walked_target):
            if not incubators:
                break

            if egg.egg_incubator_id:
                continue

            inc = incubators.pop()
            if inc.item_id == 901 or egg.egg_km_walked_target > 9:
                request = self.api.create_request()
                request.use_item_egg_incubator(item_id=inc.id, pokemon_id=egg.id)
                responses = await self.call(request, action=4.5)

                try:
                    ret = responses['USE_ITEM_EGG_INCUBATOR'].result
                    if ret == 4:
                        self.log.warning("Failed to use incubator because it was already in use.")
                    elif ret != 1:
                        self.log.warning("Failed to apply incubator {} on {}, code: {}",
                            inc.id, egg.id, ret)
                except (KeyError, AttributeError):
                    self.log.error('Invalid response to USE_ITEM_EGG_INCUBATOR')

        self.unused_incubators = incubators

    async def handle_captcha(self, challenge_url):
        if self.num_captchas >= conf.CAPTCHAS_ALLOWED:
            self.log.error("{} encountered too many CAPTCHAs, removing.", self.username)
            raise CaptchaException

        self.error_code = 'C'
        self.num_captchas += 1

        session = SessionManager.get()
        try:
            params = {
                'key': conf.CAPTCHA_KEY,
                'method': 'userrecaptcha',
                'googlekey': '6LeeTScTAAAAADqvhqVMhPpr_vB9D364Ia-1dSgK',
                'pageurl': challenge_url,
                'json': 1
            }
            async with session.post('http://2captcha.com/in.php', params=params) as resp:
                response = await resp.json(loads=json_loads)
        except CancelledError:
            raise
        except Exception as e:
            self.log.error('Got an error while trying to solve CAPTCHA. '
                           'Check your API Key and account balance.')
            raise CaptchaSolveException from e

        code = response.get('request')
        if response.get('status') != 1:
            if code in ('ERROR_WRONG_USER_KEY', 'ERROR_KEY_DOES_NOT_EXIST', 'ERROR_ZERO_BALANCE'):
                conf.CAPTCHA_KEY = None
                self.log.error('2Captcha reported: {}, disabling CAPTCHA solving', code)
            else:
                self.log.error("Failed to submit CAPTCHA for solving: {}", code)
            raise CaptchaSolveException

        try:
            # Get the response, retry every 5 seconds if it's not ready
            params = {
                'key': conf.CAPTCHA_KEY,
                'action': 'get',
                'id': code,
                'json': 1
            }
            while True:
                async with session.get("http://2captcha.com/res.php", params=params, timeout=20) as resp:
                    response = await resp.json(loads=json_loads)
                if response.get('request') != 'CAPCHA_NOT_READY':
                    break
                await sleep(5, loop=LOOP)
        except CancelledError:
            raise
        except Exception as e:
            self.log.error('Got an error while trying to solve CAPTCHA. '
                              'Check your API Key and account balance.')
            raise CaptchaSolveException from e

        token = response.get('request')
        if not response.get('status') == 1:
            self.log.error("Failed to get CAPTCHA response: {}", token)
            raise CaptchaSolveException

        request = self.api.create_request()
        request.verify_challenge(token=token)
        await self.call(request, action=4)
        self.update_accounts_dict()
        self.log.warning("Successfully solved CAPTCHA")

    def simulate_jitter(self, amount=0.00002):
        '''Slightly randomize location, by up to ~3 meters by default.'''
        self.location = randomize_point(self.location)
        self.altitude = uniform(self.altitude - 1, self.altitude + 1)
        self.api.set_position(*self.location, self.altitude)

    def update_accounts_dict(self):
        self.account['location'] = self.location
        self.account['time'] = self.last_request
        self.account['inventory_timestamp'] = self.inventory_timestamp
        if self.player_level:
            self.account['level'] = self.player_level

        try:
            self.account['auth'] = self.api.auth_provider._access_token
            self.account['expiry'] = self.api.auth_provider._access_token_expiry
        except AttributeError:
            pass

        ACCOUNTS[self.username] = self.account

    async def remove_account(self):
        self.error_code = 'REMOVING'
        self.log.warning('Removing {} due to ban.', self.username)
        self.account['banned'] = True
        self.update_accounts_dict()
        await self.new_account()

    async def bench_account(self):
        self.error_code = 'BENCHING'
        self.log.warning('Swapping {} due to CAPTCHA.', self.username)
        self.account['captcha'] = True
        self.update_accounts_dict()
        self.captcha_queue.put(self.account)
        await self.new_account()

    async def lock_and_swap(self, minutes):
        async with self.busy:
            self.error_code = 'SWAPPING'
            h, m = divmod(int(minutes), 60)
            if h:
                timestr = '{}h{}m'.format(h, m)
            else:
                timestr = '{}m'.format(m)
            self.log.warning('Swapping {} which had been running for {}.', self.username, timestr)
            self.update_accounts_dict()
            self.extra_queue.put(self.account)
            await self.new_account()

    async def swap_account(self, reason=''):
        self.error_code = 'SWAPPING'
        self.log.warning('Swapping out {} because {}.', self.username, reason)
        self.update_accounts_dict()
        self.extra_queue.put(self.account)
        await self.new_account()

    async def new_account(self):
        if (conf.CAPTCHA_KEY
                and (conf.FAVOR_CAPTCHA or self.extra_queue.empty())
                and not self.captcha_queue.empty()):
            self.account = self.captcha_queue.get()
        else:
            try:
                self.account = self.extra_queue.get_nowait()
            except Empty:
                self.account = await run_threaded(self.extra_queue.get)
        self.username = self.account['username']
        try:
            self.location = self.account['location'][:2]
        except KeyError:
            self.location = get_start_coords(self.worker_no)
        self.inventory_timestamp = self.account.get('inventory_timestamp', 0) if self.items else 0
        self.player_level = self.account.get('level')
        self.last_request = self.account.get('time', 0)
        self.last_action = self.last_request
        self.last_gmo = self.last_request
        try:
            self.items = self.account['items']
            self.bag_items = sum(self.items.values())
        except KeyError:
            self.account['items'] = {}
            self.items = self.account['items']
        self.num_captchas = 0
        self.eggs = {}
        self.unused_incubators = deque()
        self.initialize_api()
        self.error_code = None

    def unset_code(self):
        self.error_code = None

    @staticmethod
    def normalize_pokemon(raw, spawn_int=conf.SPAWN_ID_INT):
        """Normalizes data coming from API into something acceptable by db"""
        tsm = raw.last_modified_timestamp_ms
        tss = round(tsm / 1000)
        tth = raw.time_till_hidden_ms
        norm = {
            'type': 'pokemon',
            'encounter_id': raw.encounter_id,
            'pokemon_id': raw.pokemon_data.pokemon_id,
            'lat': raw.latitude,
            'lon': raw.longitude,
            'spawn_id': int(raw.spawn_point_id, 16) if spawn_int else raw.spawn_point_id,
            'seen': tss,
            'gender': raw.pokemon_data.pokemon_display.gender,
            'form': raw.pokemon_data.pokemon_display.form
        }
        if tth > 0 and tth <= 90000:
            norm['expire_timestamp'] = round((tsm + tth) / 1000)
            norm['time_till_hidden'] = tth / 1000
            norm['inferred'] = False
        else:
            despawn = spawns.get_despawn_time(norm['spawn_id'], tss)
            if despawn:
                norm['expire_timestamp'] = despawn
                norm['time_till_hidden'] = despawn - tss
                norm['inferred'] = True
            else:
                norm['type'] = 'mystery'
        return norm

    @staticmethod
    def normalize_lured(raw, now):
        lure = raw.lure_info
        return {
            'type': 'pokemon',
            'encounter_id': lure.encounter_id,
            'pokemon_id': lure.active_pokemon_id,
            'expire_timestamp': lure.lure_expires_timestamp_ms // 1000,
            'lat': raw.latitude,
            'lon': raw.longitude,
            'spawn_id': 0 if conf.SPAWN_ID_INT else 'LURED',
            'time_till_hidden': (lure.lure_expires_timestamp_ms - now) / 1000,
            'inferred': 'pokestop'
        }

    @staticmethod
    def normalize_gym(raw):
        return {
            'type': 'fort',
            'external_id': raw.id,
            'lat': raw.latitude,
            'lon': raw.longitude,
            'team': raw.owned_by_team,
            'guard_pokemon_id': raw.guard_pokemon_id,
            'last_modified': raw.last_modified_timestamp_ms // 1000,
            'is_in_battle': raw.is_in_battle,
            'slots_available': raw.gym_display.slots_available,
            'gym_defenders': [],
        }

    @staticmethod
    def normalize_raid(raw):
        obj = {
            'type': 'raid',
            'external_id': raw.raid_info.raid_seed,
            'fort_id': raw.id,
            'level': raw.raid_info.raid_level,
            'pokemon_id': 0,
            'time_spawn': raw.raid_info.raid_spawn_ms // 1000,
            'time_battle': raw.raid_info.raid_battle_ms // 1000,
            'time_end': raw.raid_info.raid_end_ms // 1000,
            'cp': 0,
            'move_1': 0,
            'move_2': 0,
        }
        if raw.raid_info.HasField('raid_pokemon'):
            obj['pokemon_id'] = raw.raid_info.raid_pokemon.pokemon_id
            obj['cp'] = raw.raid_info.raid_pokemon.cp
            obj['move_1'] = raw.raid_info.raid_pokemon.move_1
            obj['move_2'] = raw.raid_info.raid_pokemon.move_2
        return obj

    @staticmethod
    def normalize_gym_defender(raw):
        pokemon = raw.motivated_pokemon.pokemon

        obj = {
            'type': 'gym_defender',
            'external_id': pokemon.id,
            'pokemon_id': pokemon.pokemon_id,
            'owner_name': pokemon.owner_name,
            'nickname': pokemon.nickname,
            'cp': pokemon.cp,
            'stamina': pokemon.stamina,
            'stamina_max': pokemon.stamina_max,
            'atk_iv': pokemon.individual_attack,
            'def_iv': pokemon.individual_defense,
            'sta_iv': pokemon.individual_stamina,
            'move_1': pokemon.move_1,
            'move_2': pokemon.move_2,
            'battles_attacked': pokemon.battles_attacked,
            'battles_defended': pokemon.battles_defended,
            'num_upgrades': 0,
        }

        if hasattr(pokemon, 'num_upgrades'):
            obj['num_upgrades'] = pokemon.num_upgrades

        return obj


    @staticmethod
    def normalize_pokestop(raw):
        return {
            'type': 'pokestop',
            'external_id': raw.id,
            'lat': raw.latitude,
            'lon': raw.longitude,
            'name': None,
            'url': None
        }

    @staticmethod
    async def random_sleep(minimum=10.1, maximum=14, loop=LOOP):
        """Sleeps for a bit"""
        await sleep(uniform(minimum, maximum), loop=loop)

    @property
    def start_time(self):
        return self.api.start_time

    @property
    def status(self):
        """Returns status message to be displayed in status screen"""
        if self.error_code:
            msg = self.error_code
        else:
            msg = 'P{seen}'.format(
                seen=self.total_seen
            )
        return '[W{worker_no}: {msg}]'.format(
            worker_no=self.worker_no,
            msg=msg
        )

    @property
    def authenticated(self):
        try:
            return self.api.auth_provider.authenticated
        except AttributeError:
            return False


class HandleStub:
    def cancel(self):
        pass


class EmptyGMOException(Exception):
    """Raised when the GMO response is empty."""


class CaptchaException(Exception):
    """Raised when a CAPTCHA is needed."""


class CaptchaSolveException(Exception):
    """Raised when solving a CAPTCHA has failed."""<|MERGE_RESOLUTION|>--- conflicted
+++ resolved
@@ -11,13 +11,8 @@
 from cyrandom import choice, randint, uniform
 from pogeo import get_distance
 
-<<<<<<< HEAD
 from .db import FORT_CACHE, MYSTERY_CACHE, SIGHTING_CACHE, RAID_CACHE
-from .utils import round_coords, load_pickle, get_device_info, get_start_coords, Units, randomize_point
-=======
-from .db import FORT_CACHE, MYSTERY_CACHE, SIGHTING_CACHE
 from .utils import round_coords, load_pickle, get_device_info, get_start_coords, Units, randomize_point, calc_pokemon_level
->>>>>>> a550a648
 from .shared import get_logger, LOOP, SessionManager, run_threaded, ACCOUNTS
 from . import altitudes, avatar, bounds, db_proc, spawns, sanitized as conf
 
@@ -1074,12 +1069,9 @@
             pokemon['individual_stamina'] = pdata.individual_stamina
             pokemon['height'] = pdata.height_m
             pokemon['weight'] = pdata.weight_kg
-<<<<<<< HEAD
-=======
             pokemon['gender'] = pdata.pokemon_display.gender
             pokemon['cp'] = pdata.cp
             pokemon['level'] = calc_pokemon_level(pdata.cp_multiplier)
->>>>>>> a550a648
         except KeyError:
             self.log.error('Missing encounter response.')
         self.error_code = '!'
